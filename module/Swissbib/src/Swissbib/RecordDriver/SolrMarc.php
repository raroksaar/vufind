--- conflicted
+++ resolved
@@ -104,10 +104,6 @@
     public function __construct($mainConfig = null, $recordConfig = null,
                                 $searchSettings = null, $protocolWrapper
     ) {
-<<<<<<< HEAD
-
-=======
->>>>>>> 9c240d4d
         parent::__construct($mainConfig, $recordConfig, $searchSettings);
 
         $this->protocolWrapper = $protocolWrapper;
@@ -824,7 +820,7 @@
                 // Test for begin of string
                 if (stristr($rawFormat, $pattern)) {
                     $formats[] = $targetFormat;
-                    $found = "true";
+                    $found = true;
                     break 2; // Stop both loops
                 }
             }
