--- conflicted
+++ resolved
@@ -215,7 +215,6 @@
      */
     public function testGlobalCacheClearing()
     {
-<<<<<<< HEAD
         $session = $this->getMinkSession();
         $session->visit($this->getVuFindUrl());
         $page = $session->getPage();
@@ -228,28 +227,14 @@
         $this->waitForPageLoad($page);
 
         $page = $this->setUpFinesEnvironment();
-=======
-        $session = $this->login();
-        // Seed some fines
-        $this->setJSStorage(['fines' => ['value' => 30.5, 'display' => '$30.50']]);
         // Check storage
->>>>>>> 3e06fb67
         $storage = $this->getJSStorage();
         $this->assertNotNull($storage['fines']);
         // Clear all cached data
         $session->evaluateScript('VuFind.account.clearCache();');
-<<<<<<< HEAD
-        // Wait for reload
-        $this->waitForPageLoad($page);
-        $storage = $this->getJSStorage();
-        // Status code MISSING is -2 * Math.PI, but we just round it here to avoid trouble
-        $fines = json_decode($storage['fines'], true);
-        $this->assertEquals(-6, ceil($fines[$this->getCurrentTheme()]));
-=======
         // Check storage again
         $storage = $this->getJSStorage();
         $this->assertNull($storage['fines']);
->>>>>>> 3e06fb67
     }
 
     /**
