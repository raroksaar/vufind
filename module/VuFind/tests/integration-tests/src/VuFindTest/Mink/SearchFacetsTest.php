<?php

/**
 * Mink search facet/filter functionality test class.
 *
 * PHP version 8
 *
 * Copyright (C) Villanova University 2011.
 * Copyright (C) The National Library of Finland 2023-2024.
 *
 * This program is free software; you can redistribute it and/or modify
 * it under the terms of the GNU General Public License version 2,
 * as published by the Free Software Foundation.
 *
 * This program is distributed in the hope that it will be useful,
 * but WITHOUT ANY WARRANTY; without even the implied warranty of
 * MERCHANTABILITY or FITNESS FOR A PARTICULAR PURPOSE.  See the
 * GNU General Public License for more details.
 *
 * You should have received a copy of the GNU General Public License
 * along with this program; if not, write to the Free Software
 * Foundation, Inc., 51 Franklin Street, Fifth Floor, Boston, MA  02110-1301  USA
 *
 * @category VuFind
 * @package  Tests
 * @author   Demian Katz <demian.katz@villanova.edu>
 * @author   Ere Maijala <ere.maijala@helsinki.fi>
 * @license  http://opensource.org/licenses/gpl-2.0.php GNU General Public License
 * @link     https://vufind.org Main Page
 */

namespace VuFindTest\Mink;

use Behat\Mink\Element\Element;
use VuFindTest\Feature\SearchFacetFilterTrait;
use VuFindTest\Feature\SearchLimitTrait;
use VuFindTest\Feature\SearchSortTrait;

/**
 * Mink search facet/filter functionality test class.
 *
 * @category VuFind
 * @package  Tests
 * @author   Demian Katz <demian.katz@villanova.edu>
 * @author   Ere Maijala <ere.maijala@helsinki.fi>
 * @license  http://opensource.org/licenses/gpl-2.0.php GNU General Public License
 * @link     https://vufind.org Main Page
 */
class SearchFacetsTest extends \VuFindTest\Integration\MinkTestCase
{
    use SearchLimitTrait;
    use SearchSortTrait;
    use SearchFacetFilterTrait;

    /**
     * CSS selector for the genre facet "more" link.
     *
     * @var string
     */
    protected $genreMoreSelector = '#side-collapse-genre_facet .more-facets';

    /**
     * Get filtered search
     *
     * @param string $building Building filter to use
     *
     * @return Element
     */
    protected function getFilteredSearch(string $building = 'weird_ids.mrc'): Element
    {
        $session = $this->getMinkSession();
        $session->visit($this->getVuFindUrl() . '/Search/Results?filter%5B%5D=building%3A"' . $building . '"');
        return $session->getPage();
    }

    /**
     * Helper function for simple facet application test
     *
     * @param Element $page        Mink page object
     * @param array   $facets      Facets to apply (title and expected counts)
     * @param bool    $multiselect Use multi-facet selection?
     *
     * @return void
     */
    protected function facetApplyProcedure(Element $page, array $facets, bool $multiselect): void
    {
        // Confirm that we have 9 results and no filters to begin with:
        $this->assertStringStartsWith(
            'Showing 1 - 9 results of 9',
            $this->findCssAndGetText($page, '.search-stats')
        );
        $this->assertNoFilters($page);

        $active = 0;

        if ($multiselect) {
            $this->clickCss($page, '.js-user-selection-multi-filters');
        }
        foreach ($facets as $facet) {
            $title = $facet['title'];
            $count = $facet['count'];
            $resultCount = $facet['resultCount'];
            // Apply the facet (after making sure we picked the right link):
            $facetSelector = '#side-collapse-genre_facet a[data-title="' . $title . '"]';
            $this->assertEquals(
                "$title $count results $count",
                $this->getFacetTextByLinkSelector($page, $facetSelector)
            );
            $this->clickCss($page, $facetSelector);
            ++$active;

            if (!$multiselect) {
                // Check that when the page reloads, we have fewer results and a filter:
                $this->waitForPageLoad($page);
                $this->assertStringStartsWith(
                    "Showing 1 - $resultCount results of $resultCount",
                    $this->findCssAndGetText($page, '.search-stats')
                );
                $this->assertFilterCount($page, $active);
            }
        }
        if ($multiselect) {
            // Apply and check that we have the count indicated in the last facet to select:
            $facet = end($facets);
            $resultCount = $facet['resultCount'];
            $this->clickCss($page, '.js-apply-multi-facets-selection');
            $this->waitForPageLoad($page);
            $this->assertStringStartsWith(
                "Showing 1 - $resultCount results of $resultCount",
                $this->findCssAndGetText($page, '.search-stats')
            );
            $this->assertFilterCount($page, $active);
        }

        // Confirm that all selected facets show as active:
        foreach ($facets as $facet) {
            $title = $facet['title'];
            $activeFacetSelector = '#side-collapse-genre_facet .active a[data-title="' . $title . '"]';
            $this->findCss($page, $activeFacetSelector);
        }
    }

    /**
     * Helper function for facets lists
     *
     * @param Element $page            Mink page object
     * @param int     $limit           Configured lightbox length
     * @param bool    $exclusionActive Is facet exclusion on?
     *
     * @return void
     */
    protected function facetListProcedure(Element $page, int $limit, bool $exclusionActive = false): void
    {
        $this->waitForPageLoad($page);
        $this->assertFullListFacetCount($page, 'count', $limit, $exclusionActive);
        // more
        $this->clickCss($page, '#modal .js-facet-next-page');
        $this->waitForPageLoad($page);
        $this->assertFullListFacetCount($page, 'count', $limit * 2, $exclusionActive);

        $excludeControl = $exclusionActive ? 'Exclude matching results ' : '';
        $this->assertEquals(
            'Weird IDs 9 results 9 ' . $excludeControl
            . 'Fiction 7 results 7 ' . $excludeControl
            . 'The Study Of P|pes 1 results 1 ' . $excludeControl
            . 'The Study and Scor_ng of Dots.and-Dashes:Colons 1 results 1 ' . $excludeControl
            . 'The Study of "Important" Things 1 results 1 ' . $excludeControl
            . 'The Study of %\'s? 1 results 1 ' . $excludeControl
            . 'The Study of +\'s? 1 results 1 ' . $excludeControl
            . 'The Study of @Twitter #test 1 results 1 ' . $excludeControl
            . 'more…',
            $this->findCssAndGetText($page, '#modal #facet-list-count')
        );

        // sort by title
        $this->clickCss($page, '[data-sort="index"]');
        $this->waitForPageLoad($page);
        $this->assertFullListFacetCount($page, 'index', $limit, $exclusionActive);
        $this->assertEquals(
            'Fiction 7 results 7 ' . $excludeControl
            . 'The Study Of P|pes 1 results 1 ' . $excludeControl
            . 'The Study and Scor_ng of Dots.and-Dashes:Colons 1 results 1 ' . $excludeControl
            . 'The Study of "Important" Things 1 results 1 ' . $excludeControl
            . 'more…',
            $this->findCssAndGetText($page, '#modal #facet-list-index')
        );
        // sort by count again
        $this->clickCss($page, '[data-sort="count"]');
        $this->waitForPageLoad($page);
        // reload, resetting to just one page of results:
        $this->assertFullListFacetCount($page, 'count', $limit, $exclusionActive);
        // now back to title, to see if loading a second page works
        $this->clickCss($page, '[data-sort="index"]');
        $this->waitForPageLoad($page);
        $this->clickCss($page, '#modal #facet-list-index .js-facet-next-page');
        $this->waitForPageLoad($page);
        $this->assertFullListFacetCount($page, 'index', $limit * 2, $exclusionActive);
        $this->assertEquals(
            'Fiction 7 results 7 ' . $excludeControl
            . 'The Study Of P|pes 1 results 1 ' . $excludeControl
            . 'The Study and Scor_ng of Dots.and-Dashes:Colons 1 results 1 ' . $excludeControl
            . 'The Study of "Important" Things 1 results 1 ' . $excludeControl
            . 'The Study of %\'s? 1 results 1 ' . $excludeControl
            . 'The Study of +\'s? 1 results 1 ' . $excludeControl
            . 'The Study of @Twitter #test 1 results 1 ' . $excludeControl
            . 'The Study of Back S\ashes 1 results 1 ' . $excludeControl
            . 'more…',
            $this->findCssAndGetText($page, '#modal #facet-list-index')
        );
        // back to count one last time...
        $this->clickCss($page, '[data-sort="count"]');
        $this->waitForPageLoad($page);
        $expectedLinkText = 'Weird IDs';
        $weirdIDs = $this->findAndAssertLink(
            $page->findById('modal'),
            $expectedLinkText
        );
        $this->assertEquals($expectedLinkText, $weirdIDs->getText());
        // apply US facet
        $weirdIDs->click();
        $this->waitForPageLoad($page);
    }

    /**
     * Data provider for testApplyFacet
     *
     * @return array
     */
    public static function applyFacetProvider(): array
    {
        $andFacets = [
            [
                'title' => 'Fiction',
                'count' => 7,
                'resultCount' => 7,
            ],
        ];

        $orFacets = [
            [
                'title' => 'Fiction',
                'count' => 7,
                'resultCount' => 7,
            ],
            [
                'title' => 'The Study Of P|pes',
                'count' => 1,
                'resultCount' => 8,
            ],
            [
                'title' => 'Weird IDs',
                'count' => 9,
                'resultCount' => 9,
            ],
        ];

        return [
            'non-deferred AND facets' => [
                false,
                false,
                $andFacets,
                false,
            ],
            'deferred AND facets' => [
                true,
                false,
                $andFacets,
                false,
            ],
            'non-deferred OR facets' => [
                false,
                true,
                $orFacets,
                false,
            ],
            'deferred OR facets' => [
                true,
                true,
                $orFacets,
                false,
            ],
            'multiselect non-deferred AND facets' => [
                false,
                false,
                $andFacets,
                true,
            ],
            'multiselect deferred AND facets' => [
                true,
                false,
                $andFacets,
                true,
            ],
            'multiselect non-deferred OR facets' => [
                false,
                true,
                $orFacets,
                true,
            ],
            'multiselect deferred OR facets' => [
                true,
                true,
                $orFacets,
                true,
            ],
        ];
    }

    /**
     * Test applying a facet to filter results (deferred facet sidebar)
     *
     * @param bool  $deferred    Are deferred facets enabled?
     * @param bool  $orFacets    Are OR facets enabled?
     * @param array $facets      Facets to apply
     * @param bool  $multiselect Use multiselection?
     *
     * @dataProvider applyFacetProvider
     *
     * @return void
     */
    public function testApplyFacet(bool $deferred, bool $orFacets, array $facets, bool $multiselect): void
    {
        $this->changeConfigs(
            [
                'searches' => [
                    'General' => [
                        'default_side_recommend[]'
                            => ($deferred ? 'SideFacetsDeferred' : 'SideFacets') . ':Results:CheckboxFacets',
                        'limit_options' => '20,40',
                    ],
                ],
                'facets' => [
                    'Results_Settings' => [
                        'orFacets' => $orFacets ? '*' : 'false',
                        'collapsedFacets' => '*',
                        'multiFacetsSelection' => $multiselect,
                    ],
                ],
            ]
        );
        $page = $this->performSearch('building:weird_ids.mrc');
        $this->sortResults($page, 'title');
        $this->waitForPageLoad($page);
        $this->setResultLimit($page, 40);
        $this->waitForPageLoad($page);

        // Confirm that we ARE using the correct sidebar type:
        $ajaxContainer = $page->findAll('css', '.side-facets-container-ajax');
        $this->assertCount($deferred ? 1 : 0, $ajaxContainer);

        // Uncollapse the genre facet to load its contents:
        $this->clickCss($page, '#side-panel-genre_facet .collapsed');

        // Now run the body of the test procedure:
        $this->facetApplyProcedure($page, $facets, $multiselect);

        // Verify that sort order is still correct:
        $this->assertSelectedSort($page, 'title');

        // Verify that limit is still correct:
        $this->assertLimitControl($page, [20, 40], 40);
    }

    /**
     * Test expanding facets into the lightbox
     *
     * @return void
     */
    public function testFacetLightbox(): void
    {
        $limit = 4;
        $this->changeConfigs(
            [
                'facets' => [
                    'Results_Settings' => [
                        'showMoreInLightbox[*]' => true,
                        'lightboxLimit' => $limit,
                    ],
                ],
            ]
        );
        $page = $this->performSearch('building:weird_ids.mrc');
        // Open the genre facet
        $this->clickCss($page, $this->genreMoreSelector);
        $this->facetListProcedure($page, $limit);
        $this->clickCss($page, $this->genreMoreSelector);
        $this->clickCss($page, '#modal .js-facet-item.active');
        // facet removed
        $this->unFindCss($page, $this->activeFilterSelector);
    }

    /**
     * Test filtering and unfiltering the expanded facets in the lightbox
     *
     * @return void
     */
    public function testFacetLightboxFilteringAndClearing(): void
    {
        $this->changeConfigs(
            [
                'facets' => [
                    'Results_Settings' => [
                        'showMoreInLightbox[*]' => true,
                    ],
                ],
            ]
        );
        $page = $this->performSearch('building:weird_ids.mrc');
        // Open the genre facet
        $this->clickCss($page, $this->genreMoreSelector);
        $this->waitForPageLoad($page);
        // Filter to values containing the letter "d" -- this should eliminate "Fiction"
        // from the list:
        $this->findCssAndSetValue($page, '#modal input[data-name="contains"]', 'd');
        $this->assertEqualsWithTimeout(
            'Weird IDs 9 results 9 '
            . 'The Study Of P|pes 1 results 1 '
            . 'The Study and Scor_ng of Dots.and-Dashes:Colons 1 results 1 '
            . 'The Study of "Important" Things 1 results 1 '
            . 'The Study of %\'s? 1 results 1 '
            . 'The Study of +\'s? 1 results 1 '
            . 'The Study of @Twitter #test 1 results 1 '
            . 'The Study of Back S\ashes 1 results 1 '
            . 'The Study of Cold Hard Ca$h 1 results 1 '
            . 'The Study of Forward S/ashes 1 results 1 '
            . 'The Study of Things & Combinations <HTML Edition> 1 results 1',
            function () use ($page) {
                return $this->findCssAndGetText($page, '#modal #facet-list-count');
            }
        );

        // now clear the filter
        $this->clickCss($page, '#modal button[type="reset"]');
        $this->waitForPageLoad($page);
        $this->assertEquals(
            'Weird IDs 9 results 9 '
            . 'Fiction 7 results 7 '
            . 'The Study Of P|pes 1 results 1 '
            . 'The Study and Scor_ng of Dots.and-Dashes:Colons 1 results 1 '
            . 'The Study of "Important" Things 1 results 1 '
            . 'The Study of %\'s? 1 results 1 '
            . 'The Study of +\'s? 1 results 1 '
            . 'The Study of @Twitter #test 1 results 1 '
            . 'The Study of Back S\ashes 1 results 1 '
            . 'The Study of Cold Hard Ca$h 1 results 1 '
            . 'The Study of Forward S/ashes 1 results 1 '
            . 'The Study of Things & Combinations <HTML Edition> 1 results 1',
            $this->findCssAndGetText($page, '#modal #facet-list-count')
        );
    }

    /**
     * Test filtering and sorting the expanded facets in the lightbox
     *
     * @return void
     */
    public function testFacetLightboxFilteringAndSorting(): void
    {
        $this->changeConfigs(
            [
                'facets' => [
                    'Results_Settings' => [
                        'showMoreInLightbox[*]' => true,
                    ],
                ],
            ]
        );
        $page = $this->performSearch('building:weird_ids.mrc');
        // Open the genre facet
        $this->clickCss($page, $this->genreMoreSelector);
        $this->waitForPageLoad($page);
        // Filter to values containing the letter "d" -- this should eliminate "Fiction"
        // from the list:
        $this->findCssAndSetValue($page, '#modal input[data-name="contains"]', 'd');
        $this->assertEqualsWithTimeout(
            'Weird IDs 9 results 9 '
            . 'The Study Of P|pes 1 results 1 '
            . 'The Study and Scor_ng of Dots.and-Dashes:Colons 1 results 1 '
            . 'The Study of "Important" Things 1 results 1 '
            . 'The Study of %\'s? 1 results 1 '
            . 'The Study of +\'s? 1 results 1 '
            . 'The Study of @Twitter #test 1 results 1 '
            . 'The Study of Back S\ashes 1 results 1 '
            . 'The Study of Cold Hard Ca$h 1 results 1 '
            . 'The Study of Forward S/ashes 1 results 1 '
            . 'The Study of Things & Combinations <HTML Edition> 1 results 1',
            function () use ($page) {
                return $this->findCssAndGetText($page, '#modal #facet-list-count');
            }
        );

        // sort by title
        $this->clickCss($page, '[data-sort="index"]');
        $this->assertEqualsWithTimeout(
            'The Study Of P|pes 1 results 1 '
            . 'The Study and Scor_ng of Dots.and-Dashes:Colons 1 results 1 '
            . 'The Study of "Important" Things 1 results 1 '
            . 'The Study of %\'s? 1 results 1 '
            . 'The Study of +\'s? 1 results 1 '
            . 'The Study of @Twitter #test 1 results 1 '
            . 'The Study of Back S\ashes 1 results 1 '
            . 'The Study of Cold Hard Ca$h 1 results 1 '
            . 'The Study of Forward S/ashes 1 results 1 '
            . 'The Study of Things & Combinations <HTML Edition> 1 results 1 '
            . 'Weird IDs 9 results 9',
            function () use ($page) {
                return $this->findCssAndGetText($page, '#modal #facet-list-index');
            }
        );

        // now clear the filter
        $this->clickCss($page, '#modal button[type="reset"]');
        $this->assertEqualsWithTimeout(
            'Fiction 7 results 7 '
            . 'The Study Of P|pes 1 results 1 '
            . 'The Study and Scor_ng of Dots.and-Dashes:Colons 1 results 1 '
            . 'The Study of "Important" Things 1 results 1 '
            . 'The Study of %\'s? 1 results 1 '
            . 'The Study of +\'s? 1 results 1 '
            . 'The Study of @Twitter #test 1 results 1 '
            . 'The Study of Back S\ashes 1 results 1 '
            . 'The Study of Cold Hard Ca$h 1 results 1 '
            . 'The Study of Forward S/ashes 1 results 1 '
            . 'The Study of Things & Combinations <HTML Edition> 1 results 1 '
            . 'Weird IDs 9 results 9',
            function () use ($page) {
                return $this->findCssAndGetText($page, '#modal #facet-list-index');
            }
        );

        // ...and restore the original sort
        $this->clickCss($page, '[data-sort="count"]');
        $this->assertEqualsWithTimeout(
            'Weird IDs 9 results 9 '
            . 'Fiction 7 results 7 '
            . 'The Study Of P|pes 1 results 1 '
            . 'The Study and Scor_ng of Dots.and-Dashes:Colons 1 results 1 '
            . 'The Study of "Important" Things 1 results 1 '
            . 'The Study of %\'s? 1 results 1 '
            . 'The Study of +\'s? 1 results 1 '
            . 'The Study of @Twitter #test 1 results 1 '
            . 'The Study of Back S\ashes 1 results 1 '
            . 'The Study of Cold Hard Ca$h 1 results 1 '
            . 'The Study of Forward S/ashes 1 results 1 '
            . 'The Study of Things & Combinations <HTML Edition> 1 results 1',
            function () use ($page) {
                return $this->findCssAndGetText($page, '#modal #facet-list-count');
            }
        );
    }

    /**
     * Test expanding facets into the lightbox
     *
     * @return void
     */
    public function testFacetLightboxMoreSetting(): void
    {
        $limit = 4;
        $this->changeConfigs(
            [
                'facets' => [
                    'Results_Settings' => [
                        'showMoreInLightbox[*]' => 'more',
                        'lightboxLimit' => $limit,
                    ],
                ],
            ]
        );
        $page = $this->performSearch('building:weird_ids.mrc');
        // Open the genre facet
        $this->clickCss($page, '#side-collapse-genre_facet .more-btn');
        $this->clickCss($page, '#side-collapse-genre_facet .all-facets');
        $this->facetListProcedure($page, $limit);
        $this->clickCss($page, '#side-collapse-genre_facet .more-btn');
        $this->clickCss($page, '#side-collapse-genre_facet .all-facets');
        $this->clickCss($page, '#modal .js-facet-item.active');
        // facet removed
        $this->unFindCss($page, $this->activeFilterSelector);
    }

    /**
     * Test that exclusion works properly deep in lightbox results.
     *
     * @return void
     */
    public function testFacetLightboxExclusion(): void
    {
        $limit = 4;
        $this->changeConfigs(
            [
                'facets' => [
                    'Results_Settings' => [
                        'showMoreInLightbox[*]' => true,
                        'lightboxLimit' => $limit,
                        'exclude' => '*',
                    ],
                ],
            ]
        );
        $page = $this->performSearch('building:weird_ids.mrc');
        // Open the genre facet
        $this->clickCss($page, $this->genreMoreSelector);
        $this->facetListProcedure($page, $limit, true);
        $this->assertFilterCount($page, 1);
    }

    /**
     * Test that filtering out facet values does not break lightbox pagination.
     *
     * @return void
     */
    public function testFilteredLightboxPagination(): void
    {
        $limit = 4;
        $this->changeConfigs(
            [
                'facets' => [
                    'HideFacetValue' => [
                        'genre_facet' => [
                            'Fiction',
                        ],
                    ],
                    'Results_Settings' => [
                        'showMoreInLightbox[*]' => true,
                        'lightboxLimit' => $limit,
                    ],
                ],
            ]
        );
        $page = $this->performSearch('building:weird_ids.mrc');
        // Open the genre facet
        $this->clickCss($page, $this->genreMoreSelector);
        $this->waitForPageLoad($page);
        $items = $page->findAll('css', '#modal #facet-list-count .js-facet-item');
        $this->assertCount($limit - 1, $items); // (-1 is for the filtered value)
        // more
        $this->clickCss($page, '#modal .js-facet-next-page');
        $this->waitForPageLoad($page);
        $items = $page->findAll('css', '#modal #facet-list-count .js-facet-item');
        $this->assertCount($limit * 2 - 1, $items);
        $this->assertEquals(
            'Weird IDs 9 results 9 '
            . 'The Study Of P|pes 1 results 1 '
            . 'The Study and Scor_ng of Dots.and-Dashes:Colons 1 results 1 '
            . 'The Study of "Important" Things 1 results 1 '
            . 'The Study of %\'s? 1 results 1 '
            . 'The Study of +\'s? 1 results 1 '
            . 'The Study of @Twitter #test 1 results 1 '
            . 'more…',
            $this->findCssAndGetText($page, '#modal #facet-list-count')
        );
    }

    /**
     * Test multiselection in facet lightbox
     *
     * @return void
     */
    public function testFacetLightboxMultiselect(): void
    {
        $this->changeConfigs(
            [
                'facets' => [
                    'Results_Settings' => [
                        'showMoreInLightbox[*]' => true,
                        'lightboxLimit' => 10,
                        'multiFacetsSelection' => true,
                        'exclude' => '*',
                    ],
                ],
            ]
        );
        $page = $this->performSearch('building:weird_ids.mrc');
        // Open the genre facet
        $this->clickCss($page, $this->genreMoreSelector);
        $modal = $this->findCss($page, '#modal');
        $this->assertIsObject($modal);
        // Check for multi-filter controls:
        $this->clickCss($modal, '.js-user-selection-multi-filters');
        $this->findCss($modal, '.js-full-facet-list.multi-facet-selection-active');
        $this->findCss($modal, '.js-apply-multi-facets-selection');
        // Change order and check for multi-filter controls:
        $this->clickCss($modal, '[data-sort="index"]');
        $this->findCss($modal, '.js-full-facet-list.multi-facet-selection-active');
        $this->findCss($modal, '.js-apply-multi-facets-selection');
        // Load more:
        $this->clickCss($modal, '.js-facet-next-page');
        // Select and exclude a facet item:
        $this->clickCss($modal, 'a[data-title="Weird IDs"]');
        $this->clickCss($this->findCss($modal, 'a[data-title="Fiction"]')->getParent(), 'a.exclude');
        $this->clickCss($modal, '.js-apply-multi-facets-selection');
        $this->waitForPageLoad($page);
        $this->assertFilterCount($page, 2);
        $this->assertEquals(
            'Genre: NOT Remove Filter Fiction AND Remove Filter Weird IDs',
            $this->findCss($page, $this->activeFilterListSelector)->getText()
        );
    }

    /**
     * Support method to click a hierarchical facet.
     *
     * @param Element $page Mink page object
     *
     * @return void
     */
    protected function clickHierarchicalFacet(Element $page): void
    {
        // Open second level:
        $this->clickCss($page, $this->facetExpandSelector);
        // Check results:
        $this->findCss($page, $this->facetExpandedSelector);
        // Click second level facet:
        $this->clickCss($page, $this->facetSecondLevelLinkSelector);
        // Check the active filter:
        $this->assertAppliedFilter($page, 'level1a/level2a');
        // Check that the applied facet is displayed properly:
        $this->findCss($page, $this->facetSecondLevelActiveLinkSelector);
    }

    /**
     * Test that hierarchical facets work properly.
     *
     * @return void
     */
    public function testHierarchicalFacets(): void
    {
        $this->changeConfigs(
            [
                'facets' => [
                    'Results' => [
                        'hierarchical_facet_str_mv' => 'hierarchy',
                    ],
                    'SpecialFacets' => [
                        'hierarchical[]' => 'hierarchical_facet_str_mv',
                    ],
                ],
            ]
        );
        // Do a search and verify that sort order is maintained:
        $page = $this->performSearch('building:"hierarchy.mrc"');
        $this->sortResults($page, 'title');
        $this->waitForPageLoad($page);
        $this->clickHierarchicalFacet($page);
        $this->assertSelectedSort($page, 'title');
        // Remove the filter:
        $this->clickCss($page, $this->activeFilterSelector);
        $this->waitForPageLoad($page);
        $this->assertSelectedSort($page, 'title');
    }

    /**
     * Test that hierarchy facet exclusion works properly.
     *
     * @return void
     */
    public function testHierarchicalFacetExclude(): void
    {
        $this->changeConfigs(
            [
                'facets' => [
                    'Results' => [
                        'hierarchical_facet_str_mv' => 'hierarchy',
                    ],
                    'SpecialFacets' => [
                        'hierarchical[]' => 'hierarchical_facet_str_mv',
                    ],
                    'Results_Settings' => [
                        'exclude' => 'hierarchical_facet_str_mv',
                    ],
                ],
            ]
        );
        $extractCount = function ($str) {
            $parts = explode(',', $str);
            return $parts[0];
        };
        $page = $this->performSearch('building:"hierarchy.mrc"');
        $this->assertEquals(
            'Showing 1 - 10 results of 10',
            $extractCount($this->findCssAndGetText($page, '.search-stats'))
        );
        $this->clickCss($page, $this->facetExpandSelector);
        $this->clickCss($page, $this->facetSecondLevelExcludeLinkSelector);
        $this->assertEquals('hierarchy:', $this->findCssAndGetText($page, '.filters .filters-title'));
        $this->assertEquals(
            'Remove Filter level1a/level2a',
            $this->findCssAndGetText($page, $this->activeFilterSelector)
        );
        $this->assertEquals(
            'Showing 1 - 7 results of 7',
            $extractCount($this->findCssAndGetText($page, '.search-stats'))
        );
    }

    /**
     * Data provider for testHierarchicalFacetSort
     *
     * @return array
     */
    public static function hierarchicalFacetSortProvider(): array
    {
        return [
            [
                null,
                [
                    [
                        'value' => 'Top Level, Sorted Last',
                        'children' => [
                            'level2a',
                            'level2b',
                        ],
                    ],
                    [
                        'value' => 'Top Level, Sorted First',
                        'children' => [
                            'Second Level, Sorted Last',
                            'Second Level, Sorted First',
                        ],
                    ],
                ],
            ],
            [
                'top',
                [
                    [
                        'value' => 'Top Level, Sorted First',
                        'children' => [
                            'Second Level, Sorted Last',
                            'Second Level, Sorted First',
                        ],
                    ],
                    [
                        'value' => 'Top Level, Sorted Last',
                        'children' => [
                            'level2a',
                            'level2b',
                        ],
                    ],
                ],
            ],
            [
                'all',
                [
                    [
                        'value' => 'Top Level, Sorted First',
                        'children' => [
                            'Second Level, Sorted First',
                            'Second Level, Sorted Last',
                        ],
                    ],
                    [
                        'value' => 'Top Level, Sorted Last',
                        'children' => [
                            'level2a',
                            'level2b',
                        ],
                    ],
                ],
            ],
        ];
    }

    /**
     * Test that hierarchical facet sort options work properly.
     *
     * @param ?string $sort     Sort option
     * @param array   $expected Expected facet values in order
     *
     * @dataProvider hierarchicalFacetSortProvider
     *
     * @return void
     */
    public function testHierarchicalFacetSort(?string $sort, array $expected): void
    {
        $facetConfig = [
            'Results' => [
                'hierarchical_facet_str_mv' => 'hierarchy',
            ],
            'SpecialFacets' => [
                'hierarchical[]' => 'hierarchical_facet_str_mv',
            ],
            'Advanced_Settings' => [
                'translated_facets[]' => 'hierarchical_facet_str_mv:Facets',
            ],
        ];
        if (null !== $sort) {
            $facetConfig['SpecialFacets']['hierarchicalFacetSortOptions[hierarchical_facet_str_mv]'] = $sort;
        }
        $this->changeConfigs(
            [
                'facets' => $facetConfig,
            ]
        );
        $page = $this->performSearch('building:"hierarchy.mrc"');
        foreach ($expected as $index => $facet) {
            $topLi = $this->findCss($page, '#side-collapse-hierarchical_facet_str_mv ul.facet-tree > li', null, $index);
            $this->assertEquals(
                $facet['value'],
                $this->findCssAndGetText($topLi, '.facet-value'),
                "Hierarchical facet item $index"
            );
            foreach ($facet['children'] as $childIndex => $childFacet) {
                $childLi = $this->findCss($topLi, 'ul > li.facet-tree__parent', null, $childIndex);
                $this->assertEquals(
                    $childFacet,
                    $this->findCssAndGetText($childLi, '.facet-value'),
                    "Hierarchical facet item $index child $childIndex"
                );
            }
        }
    }

    /**
     * Test that we can persist uncollapsed state of collapsed facets
     *
     * @return void
     */
    public function testCollapseStatePersistence(): void
    {
        $this->changeConfigs(
            [
                'facets' => [
                    'Results' => [
                        'hierarchical_facet_str_mv' => 'hierarchy',
                    ],
                    'Results_Settings' => [
                        'collapsedFacets' => '*',
                    ],
                    'SpecialFacets' => [
                        'hierarchical[]' => 'hierarchical_facet_str_mv',
                    ],
                ],
            ]
        );
        $page = $this->performSearch('building:"hierarchy.mrc"');
        // Uncollapse format so we can check if it is still open after reload:
        $this->clickCss($page, '#side-panel-format .collapsed');
        // Uncollapse hierarchical facet so we can click it:
        $this->clickCss($page, '#side-panel-hierarchical_facet_str_mv .collapsed');
        $this->clickHierarchicalFacet($page);

        // We have now reloaded the page. Let's toggle format off and on to confirm
        // that it was opened, and let's also toggle building on to confirm that
        // it was not already opened.
        $this->clickCss($page, '#side-panel-format .title'); // off
        $this->waitForPageLoad($page);
        $this->clickCss($page, '#side-panel-format .collapsed'); // on
        $this->clickCss($page, '#side-panel-building .collapsed'); // on
    }

    /**
     * Assert that the filter used by these tests is still applied.
     *
     * @param Element $page Mink page object
     *
     * @return void
     */
    protected function assertFilterIsStillThere(Element $page): void
    {
        $this->assertEquals(
            'Remove Filter weird_ids.mrc',
            $this->findCssAndGetText($page, $this->activeFilterSelector)
        );
    }

    /**
     * Assert that the "reset filters" button is present.
     *
     * @param \Behat\Mink\Element\Element $page Mink page object
     *
     * @return void
     */
    protected function assertResetFiltersButton($page)
    {
        $reset = $page->findAll('css', '.reset-filters-btn');
        // The toggle bar has its own reset button, so we should have 2:
        $this->assertCount(2, $reset);
    }

    /**
     * Assert that the "reset filters" button is not present.
     *
     * @param Element $page Mink page object
     *
     * @return void
     */
    protected function assertNoResetFiltersButton(Element $page): void
    {
        $reset = $page->findAll('css', '.reset-filters-btn');
        $this->assertCount(0, $reset);
    }

    /**
     * Test retain current filters default behavior
     *
     * @return void
     */
    public function testDefaultRetainFiltersBehavior(): void
    {
        $page = $this->getFilteredSearch();
        $this->assertFilterIsStillThere($page);
        // Re-click the search button and confirm that filters are still there
        $this->clickCss($page, '#searchForm .btn.btn-primary');
        $this->assertFilterIsStillThere($page);
        // Click the "reset filters" button and confirm that filters are gone and
        // that the button disappears when no longer needed.
        $this->clickCss($page, '.reset-filters-btn');
        $this->assertNoFilters($page);
        $this->assertNoResetFiltersButton($page);
    }

    /**
     * Test retaining filters on home page
     *
     * @return void
     */
    public function testRetainFiltersOnHomePageBehavior(): void
    {
        $page = $this->getFilteredSearch();
        // Back to home spage:
        $this->clickCss($page, '.navbar-brand');
        $this->assertFilterIsStillThere($page);
        // Remove the filter and confirm that filters are gone and that the
        // "reset filters" button disappears when no longer needed.
        $this->clickCss($page, $this->activeFilterSelector);
        $this->assertNoFilters($page);
        $this->assertNoResetFiltersButton($page);
    }

    /**
     * Test that filters carry over to selected records and are retained
     * from there.
     *
     * @return void
     */
    public function testFiltersOnRecord(): void
    {
        $page = $this->getFilteredSearch();
        $this->assertFilterIsStillThere($page);
        // Now click the first result:
        $this->clickCss($page, '.result-body a.title');
        // Confirm that filters are still visible:
        $this->assertFilterIsStillThere($page);
        // Re-click the search button...
        $this->clickCss($page, '#searchForm .btn.btn-primary');
        // Confirm that filter is STILL applied
        $this->assertFilterIsStillThere($page);
    }

    /**
     * Test "never retain filters" configurable behavior
     *
     * @return void
     */
    public function testNeverRetainFiltersBehavior(): void
    {
        $this->changeConfigs(
            [
                'searches' => [
                    'General' => ['retain_filters_by_default' => false],
                ],
            ]
        );
        $page = $this->getFilteredSearch();
        $this->assertFilterIsStillThere($page);
        // Confirm that there is no reset button:
        $this->assertNoResetFiltersButton($page);
        // Re-click the search button and confirm that filters go away
        $this->clickCss($page, '#searchForm .btn.btn-primary');
        $this->assertNoFilters($page);
    }

    /**
     * Test disabled "always display reset filters" configurable behavior
     *
     * @return void
     */
    public function testDisabledResetFiltersBehavior()
    {
        $this->changeConfigs(
            [
                'searches' => [
                    'General' => [
                        'retain_filters_by_default' => false,
                        'always_display_reset_filters' => false,
                    ],
                ],
            ]
        );
        $page = $this->getFilteredSearch();
        $this->assertFilterIsStillThere($page);
        // Confirm that there is no reset button:
        $this->assertNoResetFiltersButton($page);
    }

    /**
     * Test enabled "always display reset filters" configurable behavior
     *
     * @return void
     */
    public function testEnabledResetFiltersBehavior()
    {
        $this->changeConfigs(
            [
                'searches' => [
                    'General' => [
                        'retain_filters_by_default' => false,
                        'always_display_reset_filters' => true,
                    ],
                ],
            ]
        );
        $page = $this->getFilteredSearch();
        $this->assertFilterIsStillThere($page);
        // Confirm that there is a reset button:
        $this->assertResetFiltersButton($page);
        // Reset filters:
        $this->clickCss($page, '.reset-filters-btn');
        // Confirm that there is no reset button:
        $this->assertNoResetFiltersButton($page);
    }

    /**
     * Test resetting to a default filter state
     *
     * @return void
     */
    public function testDefaultFiltersWithResetButton(): void
    {
        // Unlike the other tests, which use $this->getFilteredSearch() to set up
        // the weird_ids.mrc filter through a URL parameter, this test sets up the
        // filter as a default through the configuration.
        $this->changeConfigs(
            [
                'searches' => [
                    'General' => ['default_filters' => ['building:weird_ids.mrc']],
                ],
            ]
        );

        // Do a blank search to confirm that default filter is applied:
        $session = $this->getMinkSession();
        $session->visit($this->getVuFindUrl() . '/Search/Results');
        $page = $session->getPage();
        $this->assertFilterIsStillThere($page);

        // Confirm that the reset button is NOT present:
        $this->assertNoResetFiltersButton($page);

        // Now manually clear the filter:
        $this->clickCss($page, '.filter-value');

        // Confirm that no filters are displayed:
        $this->assertNoFilters($page);

        // Now click the reset button to bring back the default:
        $this->clickCss($page, '.reset-filters-btn');
        $this->assertFilterIsStillThere($page);
        $this->assertNoResetFiltersButton($page);
    }

    /**
     * Test that OR facets work as expected.
     *
     * @return void
     */
    public function testOrFacets(): void
    {
        $this->changeConfigs(
            [
                'facets' => [
                    'Results_Settings' => ['orFacets' => 'building'],
                ],
            ]
        );

        // Do a blank search to determine initial counts
        $session = $this->getMinkSession();
        $session->visit($this->getVuFindUrl() . '/Search/Results');
        $page = $session->getPage();

        // Extract information about the top two facets from the list:
        $facets = $this->findCssAndGetText($page, '#side-collapse-building');
        $list = explode(' ', $facets);
        $firstFacet = array_shift($list);
        $firstFacetCount = array_shift($list);
        // Shift off the accessibility text
        array_shift($list);
        array_shift($list);
        $secondFacet = array_shift($list);
        $secondFacetCount = array_shift($list);

        // Facets should be ordered in descending order by count, and should have
        // non-zero counts...
        $this->assertTrue($firstFacetCount >= $secondFacetCount);
        $this->assertTrue($secondFacetCount > 0);

        // Clicking the second facet should restrict the result list:
        $this->clickCss(
            $page,
            '#side-collapse-building a[data-title="' . $secondFacet . '"]'
        );
        $this->assertStringContainsString(
            "Showing 1 - 20 results of $secondFacetCount",
            $this->findCssAndGetText($page, '.search-header .search-stats')
        );

        // Now clicking the first facet should EXPAND the result list:
        $expectedTotal = $firstFacetCount + $secondFacetCount;
        $this->clickCss(
            $page,
            '#side-collapse-building a[data-title="' . $firstFacet . '"]'
        );
        $this->assertStringContainsString(
            "Showing 1 - 20 results of $expectedTotal",
            $this->findCssAndGetText($page, '.search-header .search-stats')
        );
    }

    /**
     * Data provider for testCheckboxFacets
     *
     * @return array
     */
<<<<<<< HEAD
    public static function checkboxFacetsProvider(): array
    {
        return [
            [false, false],
            [false, true],
            [true, false],
            [true, true],
        ];
    }

    /**
     * Test checkbox facets
     *
     * @param bool $deferred Are deferred facets enabled?
     * @param bool $counts   Are checkbox facet counts enabled?
     *
     * @dataProvider checkboxFacetsProvider
     *
     * @return void
     */
    public function testCheckboxFacets(bool $deferred, bool $counts): void
    {
        $this->changeConfigs(
            [
                'searches' => [
                    'General' => [
                        'default_side_recommend[]'
                            => ($deferred ? 'SideFacetsDeferred' : 'SideFacets') . ':Results:CheckboxFacets',
                    ],
                ],
                'facets' => [
                    'Results_Settings' => [
                        'checkboxFacetCounts' => $counts,
                    ],
                    'CheckboxFacets' => [
                        'format:Book' => 'Books',
                        'illustrated:Illustrated' => 'Illustrated',
                    ],
                ],
            ]
        );
        $page = $this->getFilteredSearch('authoritybibs.mrc');
        $this->waitForPageLoad($page);

        // format:Book is also a normal facet, but count should still be empty unless enabled:
        $filter = $this->findCss($page, '.checkbox-filter');
        $this->assertNotNull($filter);
        $this->assertEquals('Books', $this->findCssAndGetText($filter->getParent(), '.icon-link__label'));
        $this->assertEquals($counts ? '9' : '', $this->findCssAndGetText($filter->getParent(), '.avail-count'));

        // illustrated:Illustrated is only a checkbox facet:
        $filter2 = $this->findCss($page, '.checkbox-filter', null, 1);
        $this->assertNotNull($filter2);
        $this->assertEquals('Illustrated', $this->findCssAndGetText($filter2->getParent(), '.icon-link__label'));
        $illustratedCount = $this->findCssAndGetText($filter2->getParent(), '.avail-count');
        $this->assertEquals($counts ? '2' : '', $illustratedCount);

        // If we have counts, apply the checkbox facet and check result count:
        if ($counts) {
            $filter2->click();
            $this->waitForPageLoad($page);
            $this->assertStringContainsString(
                "Showing 1 - $illustratedCount results of $illustratedCount",
                $this->findCssAndGetText($page, '.search-header .search-stats')
            );
        }
=======
    public static function checkboxFacetSelectionProvider(): array
    {
        $result = [];
        foreach ([false, true] as $selectMulti) {
            foreach ([false, true] as $unselectMulti) {
                $params = '(' . ($selectMulti ? 'multi' : 'single') . '/' . ($unselectMulti ? 'multi' : 'single') . ')';
                $result["select one $params"] = [
                    ['Books'],
                    8,
                    $selectMulti,
                    $unselectMulti,
                ];
                $name = "select two $params";
                $result[$name] = [
                    ['Books', 'Fiction'],
                    7,
                    $selectMulti,
                    $unselectMulti,
                ];
            }
        }
        return $result;
    }

    /**
     * Test checkbox facet selection
     *
     * @param array $checkFacets   Facet checkboxes to check
     * @param int   $expectedCount Expected result count
     * @param bool  $selectMulti   Select multiple?
     * @param bool  $unselectMulti Unselect multiple?
     *
     * @dataProvider checkboxFacetSelectionProvider
     *
     * @return void
     */
    public function testCheckboxFacetSelection(
        array $checkFacets,
        int $expectedCount,
        bool $selectMulti,
        bool $unselectMulti
    ): void {
        $this->changeConfigs(
            [
                'facets' => [
                    'Results_Settings' => [
                        'multiFacetsSelection' => $selectMulti || $unselectMulti,
                    ],
                    'CheckboxFacets' => [
                        'format:Book' => 'Books',
                        'genre_facet:Fiction' => 'Fiction',
                    ],
                ],
            ]
        );

        $page = $this->performSearch('building:weird_ids.mrc OR building:journals.mrc');
        $sidebar = $this->findCss($page, '.sidebar');
        $checkboxFilters = $this->findCss($sidebar, '.checkbox-filters');

        // Check all facets:
        if ($selectMulti) {
            $this->clickCss($sidebar, '.js-user-selection-multi-filters');
        }
        foreach ($checkFacets as $facet) {
            $link = $this->findAndAssertLink($checkboxFilters, $facet);
            $link->click();
            if (!$selectMulti) {
                $this->waitForPageLoad($page);
            }
        }
        if ($selectMulti) {
            $this->clickCss($sidebar, '.js-apply-multi-facets-selection');
            $this->waitForPageLoad($page);
        }
        $this->assertStringContainsString(
            "Showing 1 - $expectedCount results",
            $this->findCssAndGetText($page, '.search-header .search-stats')
        );

        // Uncheck all facets:
        if ($unselectMulti) {
            $this->clickCss($sidebar, '.js-user-selection-multi-filters');
        }
        foreach ($checkFacets as $facet) {
            $link = $this->findAndAssertLink($checkboxFilters, $facet);
            $link->click();
            if (!$unselectMulti) {
                $this->waitForPageLoad($page);
            }
        }
        if ($unselectMulti) {
            $this->clickCss($sidebar, '.js-apply-multi-facets-selection');
            $this->waitForPageLoad($page);
        }
        $this->assertStringContainsString(
            'Showing 1 - 19 results',
            $this->findCssAndGetText($page, '.search-header .search-stats')
        );
>>>>>>> 3d781092
    }
}<|MERGE_RESOLUTION|>--- conflicted
+++ resolved
@@ -1224,74 +1224,6 @@
      *
      * @return array
      */
-<<<<<<< HEAD
-    public static function checkboxFacetsProvider(): array
-    {
-        return [
-            [false, false],
-            [false, true],
-            [true, false],
-            [true, true],
-        ];
-    }
-
-    /**
-     * Test checkbox facets
-     *
-     * @param bool $deferred Are deferred facets enabled?
-     * @param bool $counts   Are checkbox facet counts enabled?
-     *
-     * @dataProvider checkboxFacetsProvider
-     *
-     * @return void
-     */
-    public function testCheckboxFacets(bool $deferred, bool $counts): void
-    {
-        $this->changeConfigs(
-            [
-                'searches' => [
-                    'General' => [
-                        'default_side_recommend[]'
-                            => ($deferred ? 'SideFacetsDeferred' : 'SideFacets') . ':Results:CheckboxFacets',
-                    ],
-                ],
-                'facets' => [
-                    'Results_Settings' => [
-                        'checkboxFacetCounts' => $counts,
-                    ],
-                    'CheckboxFacets' => [
-                        'format:Book' => 'Books',
-                        'illustrated:Illustrated' => 'Illustrated',
-                    ],
-                ],
-            ]
-        );
-        $page = $this->getFilteredSearch('authoritybibs.mrc');
-        $this->waitForPageLoad($page);
-
-        // format:Book is also a normal facet, but count should still be empty unless enabled:
-        $filter = $this->findCss($page, '.checkbox-filter');
-        $this->assertNotNull($filter);
-        $this->assertEquals('Books', $this->findCssAndGetText($filter->getParent(), '.icon-link__label'));
-        $this->assertEquals($counts ? '9' : '', $this->findCssAndGetText($filter->getParent(), '.avail-count'));
-
-        // illustrated:Illustrated is only a checkbox facet:
-        $filter2 = $this->findCss($page, '.checkbox-filter', null, 1);
-        $this->assertNotNull($filter2);
-        $this->assertEquals('Illustrated', $this->findCssAndGetText($filter2->getParent(), '.icon-link__label'));
-        $illustratedCount = $this->findCssAndGetText($filter2->getParent(), '.avail-count');
-        $this->assertEquals($counts ? '2' : '', $illustratedCount);
-
-        // If we have counts, apply the checkbox facet and check result count:
-        if ($counts) {
-            $filter2->click();
-            $this->waitForPageLoad($page);
-            $this->assertStringContainsString(
-                "Showing 1 - $illustratedCount results of $illustratedCount",
-                $this->findCssAndGetText($page, '.search-header .search-stats')
-            );
-        }
-=======
     public static function checkboxFacetSelectionProvider(): array
     {
         $result = [];
@@ -1391,6 +1323,78 @@
             'Showing 1 - 19 results',
             $this->findCssAndGetText($page, '.search-header .search-stats')
         );
->>>>>>> 3d781092
+    }
+
+    /**
+     * Data provider for testCheckboxFacets
+     *
+     * @return array
+     */
+    public static function checkboxFacetsProvider(): array
+    {
+        return [
+            [false, false],
+            [false, true],
+            [true, false],
+            [true, true],
+        ];
+    }
+
+    /**
+     * Test checkbox facets
+     *
+     * @param bool $deferred Are deferred facets enabled?
+     * @param bool $counts   Are checkbox facet counts enabled?
+     *
+     * @dataProvider checkboxFacetsProvider
+     *
+     * @return void
+     */
+    public function testCheckboxFacets(bool $deferred, bool $counts): void
+    {
+        $this->changeConfigs(
+            [
+                'searches' => [
+                    'General' => [
+                        'default_side_recommend[]'
+                            => ($deferred ? 'SideFacetsDeferred' : 'SideFacets') . ':Results:CheckboxFacets',
+                    ],
+                ],
+                'facets' => [
+                    'Results_Settings' => [
+                        'checkboxFacetCounts' => $counts,
+                    ],
+                    'CheckboxFacets' => [
+                        'format:Book' => 'Books',
+                        'illustrated:Illustrated' => 'Illustrated',
+                    ],
+                ],
+            ]
+        );
+        $page = $this->getFilteredSearch('authoritybibs.mrc');
+        $this->waitForPageLoad($page);
+
+        // format:Book is also a normal facet, but count should still be empty unless enabled:
+        $filter = $this->findCss($page, '.checkbox-filter');
+        $this->assertNotNull($filter);
+        $this->assertEquals('Books', $this->findCssAndGetText($filter->getParent(), '.icon-link__label'));
+        $this->assertEquals($counts ? '9' : '', $this->findCssAndGetText($filter->getParent(), '.avail-count'));
+
+        // illustrated:Illustrated is only a checkbox facet:
+        $filter2 = $this->findCss($page, '.checkbox-filter', null, 1);
+        $this->assertNotNull($filter2);
+        $this->assertEquals('Illustrated', $this->findCssAndGetText($filter2->getParent(), '.icon-link__label'));
+        $illustratedCount = $this->findCssAndGetText($filter2->getParent(), '.avail-count');
+        $this->assertEquals($counts ? '2' : '', $illustratedCount);
+
+        // If we have counts, apply the checkbox facet and check result count:
+        if ($counts) {
+            $filter2->click();
+            $this->waitForPageLoad($page);
+            $this->assertStringContainsString(
+                "Showing 1 - $illustratedCount results of $illustratedCount",
+                $this->findCssAndGetText($page, '.search-header .search-stats')
+            );
+        }
     }
 }