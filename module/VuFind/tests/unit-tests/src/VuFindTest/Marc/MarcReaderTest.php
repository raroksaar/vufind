<?php
/**
 * MarcReader Test Class
 *
 * PHP version 7
 *
 * Copyright (C) The National Library of Finland 2020-2022.
 *
 * This program is free software; you can redistribute it and/or modify
 * it under the terms of the GNU General Public License version 2,
 * as published by the Free Software Foundation.
 *
 * This program is distributed in the hope that it will be useful,
 * but WITHOUT ANY WARRANTY; without even the implied warranty of
 * MERCHANTABILITY or FITNESS FOR A PARTICULAR PURPOSE.  See the
 * GNU General Public License for more details.
 *
 * You should have received a copy of the GNU General Public License
 * along with this program; if not, write to the Free Software
 * Foundation, Inc., 51 Franklin Street, Fifth Floor, Boston, MA  02110-1301  USA
 *
 * @category VuFind
 * @package  Tests
 * @author   Ere Maijala <ere.maijala@helsinki.fi>
 * @license  http://opensource.org/licenses/gpl-2.0.php GNU General Public License
 * @link     https://vufind.org/wiki/development:testing:unit_tests Wiki
 */
namespace VuFindTest\Marc;

/**
 * MarcReader Test Class
 *
 * @category VuFind
 * @package  Tests
 * @author   Ere Maijala <ere.maijala@helsinki.fi>
 * @license  http://opensource.org/licenses/gpl-2.0.php GNU General Public License
 * @link     https://vufind.org/wiki/development:testing:unit_tests Wiki
 */
class MarcReaderTest extends \PHPUnit\Framework\TestCase
{
    use \VuFindTest\Feature\FixtureTrait;

    /**
     * Test MarcReader methods
     *
     * @return void
     */
    public function testMarcReader()
    {
        $marc = $this->getFixture('marc/marcreader.xml');

        $reader = new \VuFind\Marc\MarcReader($marc);
        $this->assertEquals([], $reader->getWarnings());

        // Test round-trips
        $reader = new \VuFind\Marc\MarcReader($reader->toFormat('MARCXML'));
        $reader = new \VuFind\Marc\MarcReader($reader->toFormat('ISO2709'));

        $this->assertMatchesRegularExpression(
            '/^\d{5}cam a22\d{5}4i 4500$/',
            $reader->getLeader()
        );
        $this->assertEquals(
            '021122s2020    en            000 0 eng d',
            $reader->getField('008')
        );

        $field = $reader->getField('100');
        foreach ($field['subfields'] as $subfield) {
            $this->assertTrue(is_string($subfield['code']));
        }

        $title = $reader->getField('245');
        $this->assertTrue(is_array($title));
        $this->assertEquals(0, $title['i1']);
        $this->assertEquals(4, $title['i2']);
        $this->assertEquals('The Foo:', $reader->getSubfield($title, 'a'));
        $this->assertEquals(
            '880-01 The Foo: Bar!',
            implode(' ', $reader->getSubfields($title, ''))
        );
        $link = $reader->getFieldLink($title);
        $this->assertEquals(
            [
                'field' => '880',
                'occurrence' => '01',
                'script' => '',
                'orientation' => '',
            ],
            $link
        );
        $linkedTitle = $reader
            ->getLinkedField($link['field'], $title['tag'], $link['occurrence']);
        $this->assertEquals('tHE fOO:', $reader->getSubfield($linkedTitle, 'a'));

        $empty = $reader->getField('246');
        $this->assertEquals([], $empty);
        $this->assertEquals([], $reader->getSubfields($empty, 'a'));

        $field505a = $reader->getFieldsSubfields('505', ['a']);
        $this->assertEquals(['Screenwriting Tip #30;'], $field505a);

        $subjects = $reader->getFields('650');
        $this->assertTrue(is_array($subjects));
        $this->assertEquals(2, count($subjects));
        $this->assertEquals('Foo', $reader->getSubfield($subjects[0], 'a'));
        $this->assertEquals('Bar', $reader->getSubfield($subjects[1], 'a'));

        $this->assertEquals(
            ['Foo test', 'Bar test again'],
            $reader->getFieldsSubfields('650', ['a', 'g'])
        );

        $this->assertEquals(
            ['Foo', 'test', 'Bar', 'test again'],
            $reader->getFieldsSubfields('650', ['a', 'g'], null)
        );

        $this->assertEquals([], $reader->getFieldsSubfields('008', ['a']));

        $altNote = $reader->getLinkedField('880', '500');
        $this->assertEquals(
            [
                '500-00/Foo',
                'Non-linked 880a',
                'Non-linked 880b',
            ],
            $reader->getSubfields($altNote)
        );
        $altNote = $reader->getLinkedField('880', '500', '', ['a']);
        $this->assertEquals(
            [
                'Non-linked 880a',
            ],
            $reader->getSubfields($altNote)
        );
        $this->assertEquals([], $reader->getLinkedField('880', '500', '4'));
        $this->assertEquals([], $reader->getLinkedField('008', '900'));

        $this->assertEquals(
            ['tHE fOO: bAR!'],
            $reader->getLinkedFieldsSubfields('880', '245', ['a', 'b'])
        );

        $this->assertEquals(
            ['tHE fOO:', 'bAR!'],
            $reader->getLinkedFieldsSubfields('880', '245', ['a', 'b'], null)
        );
    }

    /**
     * Test empty subfield in ISO2709
     *
     * @return void
     */
    public function testEmptySubfieldInSO2709()
    {
        $marc = "00047       00037       245000900000\x1e  \x1faFoo\x1f\x1e\x1d";

        $reader = new \VuFind\Marc\MarcReader($marc);
        $field = $reader->getField('245');
        $this->assertEquals([], $reader->getSubfields($field, 'b'));
    }

    /**
     * Test empty subfield in MARCXML serialization
     *
     * @return void
     */
    public function testEmptySubfieldInMarcXmlSerialization()
    {
//        $marc = "00047       00037       245000900000\x1e  \x1faFoo\x1f\x1e\x1d";
        $input = <<<EOT
<collection xmlns="http://www.loc.gov/MARC21/slim">
  <record>
    <leader>00047       00037       </leader>
    <datafield tag="245" ind1=" " ind2=" ">
      <subfield code="a">Foo</subfield>
      <subfield code="b"></subfield>
    </datafield>
  </record>
</collection>
EOT;

        $expected = <<<EOT
<collection xmlns="http://www.loc.gov/MARC21/slim"
    xmlns:xsi="http://www.w3.org/2001/XMLSchema-instance"
    xsi:schemaLocation="http://www.loc.gov/MARC21/slim http://www.loc.gov/standards/marcxml/schema/MARC21slim.xsd"
>
  <record>
    <leader>00047       00037       </leader>
    <datafield tag="245" ind1=" " ind2=" ">
      <subfield code="a">Foo</subfield>
    </datafield>
  </record>
</collection>
EOT;

        $reader = new \VuFind\Marc\MarcReader($input);
        $this->assertXmlStringEqualsXmlString(
            $expected,
            $reader->toFormat('MARCXML')
        );
    }

    /**
     * Test invalid XML
     *
     * @return void
     */
    public function testInvalidXml()
    {
        $marc = '<colection><record>Foo</record></collection>';

        $this->expectExceptionMessageMatches(
            '/Error 76: Opening and ending tag mismatch/'
        );
        new \VuFind\Marc\MarcReader($marc);
    }

    /**
     * Test invalid ISO2709
     *
     * @return void
     */
    public function testInvalidISO2709()
    {
        $marc = '00123cam a22000854i 4500';

        $reader = new \VuFind\Marc\MarcReader($marc);
        $this->assertEquals(
            ['Invalid MARC record (end of field not found)'],
            $reader->getWarnings()
        );
    }

    /**
     * Test records too large for ISO2709
     *
     * @return void
     */
    public function testTooLargeForISO2709()
    {
        // A single too long field
        $longField = str_pad('Foo', 10000) . 'Bar';
        $marc = '<record><datafield tag="245"><subfield code="a">' . $longField
            . '</subfield></datafield></record>';

        $reader = new \VuFind\Marc\MarcReader($marc);
        $this->assertEquals('', $reader->toFormat('ISO2709'));
        $this->assertTrue($reader->toFormat('MARCXML') !== '');

        // Fields that together are too long
        $longishField = str_pad('Foo', 9980) . 'Bar';
        $marc = '<record>';
        $marc .= str_repeat('<datafield tag="650"><subfield code="a">'
            . $longishField . '</subfield></datafield>', 12);
        $marc .= '</record>';
        $reader = new \VuFind\Marc\MarcReader($marc);
        $this->assertEquals('', $reader->toFormat('ISO2709'));
        $this->assertTrue($reader->toFormat('MARCXML') !== '');

        // Fields that would fit, but exceed maximum record length when leader and
        // directory are included
        $longishField = str_pad('Foo', 9980) . 'Bar';
        $marc = '<record>';
        $marc .= str_repeat('<datafield tag="650"><subfield code="a">'
            . $longishField . '</subfield></datafield>', 10);
        $marc .= '</record>';
        $reader = new \VuFind\Marc\MarcReader($marc);
        $this->assertEquals('', $reader->toFormat('ISO2709'));
        $this->assertTrue($reader->toFormat('MARCXML') !== '');
    }

    /**
     * Test invalid record format
     *
     * @return void
     */
    public function testBadInputFormat()
    {
        $marc = 'title: foo';

        $this->expectExceptionMessage('MARC record format not recognized');
        new \VuFind\Marc\MarcReader($marc);
    }

    /**
     * Test requesting bad format
     *
     * @return void
     */
    public function testBadOutputFormat()
    {
        $marc = '<record></record>';

        $this->expectExceptionMessage("Unknown MARC format 'foo' requested");
        $reader = new \VuFind\Marc\MarcReader($marc);
        $reader->toFormat('foo');
    }

    /**
     * Test ISO2709 serialization of an invalid field tag
     *
     * @return void
     */
    public function testInvalidTagSerialization()
    {
        $marc = <<<EOT
<record>
  <datafield tag="12">
    <subfield code="a">Foo</subfield>
  </datafield>
  <datafield tag="245">
    <subfield code="a">Bar</subfield>
  </datafield>
</record>
EOT;

        $reader = new \VuFind\Marc\MarcReader($marc);
        $this->assertEquals(['Foo'], $reader->getFieldsSubfields('12', ['a']));
        $reader2 = new \VuFind\Marc\MarcReader($reader->toFormat('ISO2709'));
        $this->assertEquals([], $reader2->getFieldsSubfields('12', ['a']));
    }

    /**
<<<<<<< HEAD
     * Test field filtering
     *
     * @return void
     */
    public function testFieldFiltering()
    {
        $marc = $this->getFixture('marc/marcreader.xml');
        $marcFiltered = $this->getFixture('marc/marcreader_filtered.xml');

        $reader = new \VuFind\Marc\MarcReader($marc);
        $filtered = $reader->getFilteredRecord(
            [
                [
                    'tag' => '008',
                ],
                [
                    'tag' => '2..',
                    'subfields' => '6',
                ],
                [
                    'tag' => '650',
                    'subfields' => '[7g]',
                ],
                [
                    'tag' => '655',
                    'subfields' => '[ab]',
                ],
                [
                    'tag' => '880',
                ]
            ]
        );

        $this->assertXmlStringEqualsXmlString(
            $marcFiltered,
            $filtered->toFormat('MARCXML')
        );
    }

    /**
     * Test invalid data array handling
     *
     * @return void
     */
    public function testInvalidDataArray()
    {
        $this->expectExceptionMessage("Invalid data array format provided");
        new \VuFind\Marc\MarcReader([]);
=======
     * Test long record overflowing the maximum ISO2709 record length
     *
     * @return void
     */
    public function testLongISO2709()
    {
        $marc = $this->getFixture('marc/longrecord.mrc');

        $reader = new \VuFind\Marc\MarcReader($marc);
        $this->assertEquals(
            ['Invalid MARC record (end of field not found)'],
            $reader->getWarnings()
        );

        // Check for correct data in early fields:
        $this->assertEquals(
            ['1569008'],
            $reader->getFields('001')
        );
        $this->assertEquals(
            ['Federal reporter 1st Series (1-300), 2nd (1-830)'],
            $reader->getFieldsSubfields('245', ['a'])
        );
        $this->assertEquals(
            [
                'Law Library',
                'Second Floor',
                'KF105 .F3',
                '33940000424836'
            ],
            $reader->getSubfields($reader->getField('852'))
        );

        // We can't check for e.g. the last 852 since it will be garbled due to the
        // ISO2709 directory overflowing, but at least we can check the field count:
        $fields = $reader->getFields('852');
        $this->assertEquals(2046, count($fields));

        // Test that the records can still be serialized to MARCXML:
        $xml = $reader->toFormat('MARCXML');
        $this->assertIsObject(simplexml_load_string($xml));
>>>>>>> 46eadd12
    }
}<|MERGE_RESOLUTION|>--- conflicted
+++ resolved
@@ -324,7 +324,6 @@
     }
 
     /**
-<<<<<<< HEAD
      * Test field filtering
      *
      * @return void
@@ -373,7 +372,9 @@
     {
         $this->expectExceptionMessage("Invalid data array format provided");
         new \VuFind\Marc\MarcReader([]);
-=======
+    }
+
+    /**
      * Test long record overflowing the maximum ISO2709 record length
      *
      * @return void
@@ -415,6 +416,5 @@
         // Test that the records can still be serialized to MARCXML:
         $xml = $reader->toFormat('MARCXML');
         $this->assertIsObject(simplexml_load_string($xml));
->>>>>>> 46eadd12
     }
 }