--- conflicted
+++ resolved
@@ -230,13 +230,8 @@
         $facetSet = $recommend->getFacetSet();
         $checkboxFacets = array_column($recommend->getCheckboxFacetSet(), 'filter');
         foreach ($facets as $facet) {
-<<<<<<< HEAD
-            if (strpos($facet, ':')) {
+            if (in_array($facet, $checkboxFacets)) {
                 $response[$facet]['checkboxCount'] = $recommend->getCheckboxFacetCount($facet);
-=======
-            if (in_array($facet, $checkboxFacets)) {
-                $response[$facet]['checkboxCount'] = $this->getCheckboxFacetCount($facet, $results);
->>>>>>> 0772db7d
             } else {
                 $context['facet'] = $facet;
                 $context['cluster'] = $facetSet[$facet] ?? [
