<?php
/**
 * Resolver Driver Factory Class
 *
 * PHP version 5
 *
 * Copyright (C) Villanova University 2014.
 *
 * This program is free software; you can redistribute it and/or modify
 * it under the terms of the GNU General Public License version 2,
 * as published by the Free Software Foundation.
 *
 * This program is distributed in the hope that it will be useful,
 * but WITHOUT ANY WARRANTY; without even the implied warranty of
 * MERCHANTABILITY or FITNESS FOR A PARTICULAR PURPOSE.  See the
 * GNU General Public License for more details.
 *
 * You should have received a copy of the GNU General Public License
 * along with this program; if not, write to the Free Software
 * Foundation, Inc., 59 Temple Place, Suite 330, Boston, MA  02111-1307  USA
 *
 * @category VuFind2
 * @package  Resolver_Drivers
 * @author   Demian Katz <demian.katz@villanova.edu>
 * @license  http://opensource.org/licenses/gpl-2.0.php GNU General Public License
 * @link     http://vufind.org/wiki/vufind2:hierarchy_components Wiki
 */
namespace VuFind\Resolver\Driver;
use Zend\ServiceManager\ServiceManager;

/**
 * Resolver Driver Factory Class
 *
 * @category VuFind2
 * @package  Resolver_Drivers
 * @author   Demian Katz <demian.katz@villanova.edu>
 * @license  http://opensource.org/licenses/gpl-2.0.php GNU General Public License
 * @link     http://vufind.org/wiki/vufind2:hierarchy_components Wiki
 *
 * @codeCoverageIgnore
 */
class Factory
{
    /**
     * Factory for Threesixtylink record driver.
     *
     * @param ServiceManager $sm Service manager.
     *
     * @return Threesixtylink
     */
    public static function getThreesixtylink(ServiceManager $sm)
    {
        $config = $sm->getServiceLocator()->get('VuFind\Config')->get('config');
        return new Threesixtylink(
            $config->OpenURL->url,
            $sm->getServiceLocator()->get('VuFind\Http')->createClient()
        );
    }

    /**
     * Factory for Ezb record driver.
     *
     * @param ServiceManager $sm Service manager.
     *
     * @return Ezb
     */
    public static function getEzb(ServiceManager $sm)
    {
        $config = $sm->getServiceLocator()->get('VuFind\Config')->get('config');
        return new Ezb(
            $config->OpenURL->url,
            $sm->getServiceLocator()->get('VuFind\Http')->createClient()
        );
    }

    /**
     * Factory for Sfx record driver.
     *
     * @param ServiceManager $sm Service manager.
     *
     * @return Sfx
     */
    public static function getSfx(ServiceManager $sm)
    {
        $config = $sm->getServiceLocator()->get('VuFind\Config')->get('config');
        return new Sfx(
            $config->OpenURL->url,
            $sm->getServiceLocator()->get('VuFind\Http')->createClient()
        );
    }
<<<<<<< HEAD
    
    /**
     * Factory for WorldCat Knowledge base record driver.
     *
     * @param ServiceManager $sm Service manager.
     *
     * @return WorldCatKnowledgeBase
     */
    public static function getWorldCatKnowledgeBase(ServiceManager $sm)
    {
    	$config = $sm->getServiceLocator()->get('VuFind\Config')->get('config');
    	return new WorldCatKnowledgeBase(
    			$config->OpenURL,
    			$sm->getServiceLocator()->get('VuFind\Http')->createClient()
    	);
=======

    /**
     * Factory for Redi record driver.
     *
     * @param ServiceManager $sm Service manager.
     *
     * @return Redi
     */
    public static function getRedi(ServiceManager $sm)
    {
        $config = $sm->getServiceLocator()->get('VuFind\Config')->get('config');
        return new Redi(
            $config->OpenURL->url,
            $sm->getServiceLocator()->get('VuFind\Http')->createClient()
        );
>>>>>>> 126be90e
    }
}<|MERGE_RESOLUTION|>--- conflicted
+++ resolved
@@ -88,23 +88,6 @@
             $sm->getServiceLocator()->get('VuFind\Http')->createClient()
         );
     }
-<<<<<<< HEAD
-    
-    /**
-     * Factory for WorldCat Knowledge base record driver.
-     *
-     * @param ServiceManager $sm Service manager.
-     *
-     * @return WorldCatKnowledgeBase
-     */
-    public static function getWorldCatKnowledgeBase(ServiceManager $sm)
-    {
-    	$config = $sm->getServiceLocator()->get('VuFind\Config')->get('config');
-    	return new WorldCatKnowledgeBase(
-    			$config->OpenURL,
-    			$sm->getServiceLocator()->get('VuFind\Http')->createClient()
-    	);
-=======
 
     /**
      * Factory for Redi record driver.
@@ -120,6 +103,21 @@
             $config->OpenURL->url,
             $sm->getServiceLocator()->get('VuFind\Http')->createClient()
         );
->>>>>>> 126be90e
+    }
+
+    /**
+     * Factory for WorldCat Knowledge base record driver.
+     *
+     * @param ServiceManager $sm Service manager.
+     *
+     * @return WorldCatKnowledgeBase
+     */
+    public static function getWorldCatKnowledgeBase(ServiceManager $sm)
+    {
+    	$config = $sm->getServiceLocator()->get('VuFind\Config')->get('config');
+    	return new WorldCatKnowledgeBase(
+    			$config->OpenURL,
+    			$sm->getServiceLocator()->get('VuFind\Http')->createClient()
+    	);
     }
 }