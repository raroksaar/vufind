--- conflicted
+++ resolved
@@ -295,22 +295,12 @@
     public function addLimitersAsCheckboxFacets(Options $options)
     {
         $ssLimiters = $options->getSearchScreenLimiters();
-<<<<<<< HEAD
         foreach ($ssLimiters as $ssLimiter) {
             $this->addCheckboxFacet(
                 $ssLimiter['selectedvalue'],
-                $ssLimiter['description']
+                $ssLimiter['description'],
+                true
             );
-=======
-        if (isset($ssLimiters)) {
-            foreach ($ssLimiters as $ssLimiter) {
-                $this->addCheckboxFacet(
-                    $ssLimiter['selectedvalue'],
-                    $ssLimiter['description'],
-                    true
-                );
-            }
->>>>>>> 92d5c842
         }
     }
 
@@ -324,22 +314,12 @@
     public function addExpandersAsCheckboxFacets(Options $options)
     {
         $availableExpanders = $options->getSearchScreenExpanders();
-<<<<<<< HEAD
         foreach ($availableExpanders as $expander) {
             $this->addCheckboxFacet(
                 $expander['selectedvalue'],
-                $expander['description']
+                $expander['description'],
+                true
             );
-=======
-        if (isset($availableExpanders)) {
-            foreach ($availableExpanders as $expander) {
-                $this->addCheckboxFacet(
-                    $expander['selectedvalue'],
-                    $expander['description'],
-                    true
-                );
-            }
->>>>>>> 92d5c842
         }
     }
 
