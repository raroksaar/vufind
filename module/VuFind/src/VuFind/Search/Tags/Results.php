--- conflicted
+++ resolved
@@ -89,18 +89,10 @@
     protected function performExactTagSearch()
     {
         $table = $this->getTable('Tags');
-<<<<<<< HEAD
-        $tag = $table->getByText($this->getParams()->getDisplayQuery());
+        $tag = $table->getByText($this->getParams()->getDisplayQuery(), false);
         if (empty($tag)) {
             $this->resultTotal = 0;
             return [];
-=======
-        $tag = $table->getByText($this->getParams()->getDisplayQuery(), false);
-        if (!empty($tag)) {
-            $rawResults = $tag->getResources(null, $this->getParams()->getSort());
-        } else {
-            $rawResults = [];
->>>>>>> 1e3d1dee
         }
         $rawResults = $tag->getResources(null, $this->getParams()->getSort());
 
