<?php
namespace VuFind\Module\Config;

$config = [
    'router' => [
        'routes' => [
            'default' => [
                'type'    => 'Zend\Mvc\Router\Http\Segment',
                'options' => [
                    'route'    => '/[:controller[/[:action]]]',
                    'constraints' => [
                        'controller' => '[a-zA-Z][a-zA-Z0-9_-]*',
                        'action'     => '[a-zA-Z][a-zA-Z0-9_-]*',
                    ],
                    'defaults' => [
                        'controller' => 'index',
                        'action'     => 'Home',
                    ],
                ],
            ],
            'legacy-alphabrowse-results' => [
                'type' => 'Zend\Mvc\Router\Http\Literal',
                'options' => [
                    'route'    => '/AlphaBrowse/Results',
                    'defaults' => [
                        'controller' => 'Alphabrowse',
                        'action'     => 'Home',
                    ]
                ]
            ],
            'legacy-bookcover' => [
                'type' => 'Zend\Mvc\Router\Http\Literal',
                'options' => [
                    'route'    => '/bookcover.php',
                    'defaults' => [
                        'controller' => 'cover',
                        'action'     => 'Show',
                    ]
                ]
            ],
            'legacy-summonrecord' => [
                'type' => 'Zend\Mvc\Router\Http\Literal',
                'options' => [
                    'route'    => '/Summon/Record',
                    'defaults' => [
                        'controller' => 'SummonRecord',
                        'action'     => 'Home',
                    ]
                ]
            ],
            'legacy-worldcatrecord' => [
                'type' => 'Zend\Mvc\Router\Http\Literal',
                'options' => [
                    'route'    => '/WorldCat/Record',
                    'defaults' => [
                        'controller' => 'WorldcatRecord',
                        'action'     => 'Home',
                    ]
                ]
            ]
        ],
    ],
    'controllers' => [
        'factories' => [
            'browse' => 'VuFind\Controller\Factory::getBrowseController',
            'collection' => 'VuFind\Controller\Factory::getCollectionController',
            'collections' => 'VuFind\Controller\Factory::getCollectionsController',
            'record' => 'VuFind\Controller\Factory::getRecordController',
            'upgrade' => 'VuFind\Controller\Factory::getUpgradeController',
        ],
        'invokables' => [
            'ajax' => 'VuFind\Controller\AjaxController',
            'alphabrowse' => 'VuFind\Controller\AlphabrowseController',
            'author' => 'VuFind\Controller\AuthorController',
            'authority' => 'VuFind\Controller\AuthorityController',
            'cart' => 'VuFind\Controller\CartController',
            'combined' => 'VuFind\Controller\CombinedController',
            'confirm' => 'VuFind\Controller\ConfirmController',
            'cover' => 'VuFind\Controller\CoverController',
            'eds' => 'VuFind\Controller\EdsController',
            'edsrecord' => 'VuFind\Controller\EdsrecordController',
            'eit' => 'VuFind\Controller\EITController',
            'eitrecord' => '\VuFind\Controller\EITrecordController',
            'error' => 'VuFind\Controller\ErrorController',
            'feedback' => 'VuFind\Controller\FeedbackController',
            'help' => 'VuFind\Controller\HelpController',
            'hierarchy' => 'VuFind\Controller\HierarchyController',
            'index' => 'VuFind\Controller\IndexController',
            'install' => 'VuFind\Controller\InstallController',
            'libguides' => 'VuFind\Controller\LibGuidesController',
            'librarycards' => 'VuFind\Controller\LibraryCardsController',
            'missingrecord' => 'VuFind\Controller\MissingrecordController',
            'my-research' => 'VuFind\Controller\MyResearchController',
            'oai' => 'VuFind\Controller\OaiController',
            'pazpar2' => 'VuFind\Controller\Pazpar2Controller',
            'primo' => 'VuFind\Controller\PrimoController',
            'primorecord' => 'VuFind\Controller\PrimorecordController',
            'qrcode' => 'VuFind\Controller\QRCodeController',
            'records' => 'VuFind\Controller\RecordsController',
            'search' => 'VuFind\Controller\SearchController',
            'summon' => 'VuFind\Controller\SummonController',
            'summonrecord' => 'VuFind\Controller\SummonrecordController',
            'tag' => 'VuFind\Controller\TagController',
            'web' => 'VuFind\Controller\WebController',
            'worldcat' => 'VuFind\Controller\WorldcatController',
            'worldcatdiscovery' => 'VuFind\Controller\WorldCatDiscoveryController',
            'worldcatdiscoveryrecord' => 'VuFind\Controller\WorldCatDiscoveryrecordController',
            'worldcatrecord' => 'VuFind\Controller\WorldcatrecordController',
        ],
        'initializers' => [
            'ZfcRbac\Initializer\AuthorizationServiceInitializer'
        ],
    ],
    'controller_plugins' => [
        'factories' => [
            'holds' => 'VuFind\Controller\Plugin\Factory::getHolds',
            'newitems' => 'VuFind\Controller\Plugin\Factory::getNewItems',
            'ILLRequests' => 'VuFind\Controller\Plugin\Factory::getILLRequests',
            'recaptcha' => 'VuFind\Controller\Plugin\Factory::getRecaptcha',
            'reserves' => 'VuFind\Controller\Plugin\Factory::getReserves',
            'storageRetrievalRequests' => 'VuFind\Controller\Plugin\Factory::getStorageRetrievalRequests',
        ],
        'invokables' => [
            'db-upgrade' => 'VuFind\Controller\Plugin\DbUpgrade',
            'favorites' => 'VuFind\Controller\Plugin\Favorites',
            'followup' => 'VuFind\Controller\Plugin\Followup',
            'renewals' => 'VuFind\Controller\Plugin\Renewals',
            'result-scroller' => 'VuFind\Controller\Plugin\ResultScroller',
        ]
    ],
    'service_manager' => [
        'allow_override' => true,
        'factories' => [
            'VuFind\AuthManager' => 'VuFind\Auth\Factory::getManager',
            'VuFind\AuthPluginManager' => 'VuFind\Service\Factory::getAuthPluginManager',
            'VuFind\AutocompletePluginManager' => 'VuFind\Service\Factory::getAutocompletePluginManager',
            'VuFind\CacheManager' => 'VuFind\Service\Factory::getCacheManager',
            'VuFind\Cart' => 'VuFind\Service\Factory::getCart',
            'VuFind\Config' => 'VuFind\Service\Factory::getConfig',
            'VuFind\ContentPluginManager' => 'VuFind\Service\Factory::getContentPluginManager',
            'VuFind\ContentAuthorNotesPluginManager' => 'VuFind\Service\Factory::getContentAuthorNotesPluginManager',
            'VuFind\ContentCoversPluginManager' => 'VuFind\Service\Factory::getContentCoversPluginManager',
            'VuFind\ContentExcerptsPluginManager' => 'VuFind\Service\Factory::getContentExcerptsPluginManager',
            'VuFind\ContentReviewsPluginManager' => 'VuFind\Service\Factory::getContentReviewsPluginManager',
            'VuFind\CookieManager' => 'VuFind\Service\Factory::getCookieManager',
            'VuFind\DateConverter' => 'VuFind\Service\Factory::getDateConverter',
            'VuFind\DbAdapter' => 'VuFind\Service\Factory::getDbAdapter',
            'VuFind\DbAdapterFactory' => 'VuFind\Service\Factory::getDbAdapterFactory',
            'VuFind\DbTablePluginManager' => 'VuFind\Service\Factory::getDbTablePluginManager',
            'VuFind\Export' => 'VuFind\Service\Factory::getExport',
            'VuFind\HierarchyDriverPluginManager' => 'VuFind\Service\Factory::getHierarchyDriverPluginManager',
            'VuFind\HierarchyTreeDataFormatterPluginManager' => 'VuFind\Service\Factory::getHierarchyTreeDataFormatterPluginManager',
            'VuFind\HierarchyTreeDataSourcePluginManager' => 'VuFind\Service\Factory::getHierarchyTreeDataSourcePluginManager',
            'VuFind\HierarchyTreeRendererPluginManager' => 'VuFind\Service\Factory::getHierarchyTreeRendererPluginManager',
            'VuFind\Http' => 'VuFind\Service\Factory::getHttp',
            'VuFind\HMAC' => 'VuFind\Service\Factory::getHMAC',
            'VuFind\ILSAuthenticator' => 'VuFind\Auth\Factory::getILSAuthenticator',
            'VuFind\ILSConnection' => 'VuFind\Service\Factory::getILSConnection',
            'VuFind\ILSDriverPluginManager' => 'VuFind\Service\Factory::getILSDriverPluginManager',
            'VuFind\ILSHoldLogic' => 'VuFind\Service\Factory::getILSHoldLogic',
            'VuFind\ILSHoldSettings' => 'VuFind\Service\Factory::getILSHoldSettings',
            'VuFind\ILSTitleHoldLogic' => 'VuFind\Service\Factory::getILSTitleHoldLogic',
            'VuFind\Logger' => 'VuFind\Service\Factory::getLogger',
            'VuFind\Mailer' => 'VuFind\Mailer\Factory',
            'VuFind\Recaptcha' => 'VuFind\Service\Factory::getRecaptcha',
            'VuFind\RecommendPluginManager' => 'VuFind\Service\Factory::getRecommendPluginManager',
            'VuFind\RecordDriverPluginManager' => 'VuFind\Service\Factory::getRecordDriverPluginManager',
            'VuFind\RecordLoader' => 'VuFind\Service\Factory::getRecordLoader',
            'VuFind\RecordRouter' => 'VuFind\Service\Factory::getRecordRouter',
            'VuFind\RecordStats' => 'VuFind\Service\Factory::getRecordStats',
            'VuFind\RecordTabPluginManager' => 'VuFind\Service\Factory::getRecordTabPluginManager',
            'VuFind\RelatedPluginManager' => 'VuFind\Service\Factory::getRelatedPluginManager',
            'VuFind\ResolverDriverPluginManager' => 'VuFind\Service\Factory::getResolverDriverPluginManager',
            'VuFind\Search\BackendManager' => 'VuFind\Service\Factory::getSearchBackendManager',
            'VuFind\SearchOptionsPluginManager' => 'VuFind\Service\Factory::getSearchOptionsPluginManager',
            'VuFind\SearchParamsPluginManager' => 'VuFind\Service\Factory::getSearchParamsPluginManager',
            'VuFind\SearchResultsPluginManager' => 'VuFind\Service\Factory::getSearchResultsPluginManager',
            'VuFind\SearchRunner' => 'VuFind\Service\Factory::getSearchRunner',
            'VuFind\SearchSpecsReader' => 'VuFind\Service\Factory::getSearchSpecsReader',
            'VuFind\SearchStats' => 'VuFind\Service\Factory::getSearchStats',
            'VuFind\SessionManager' => 'VuFind\Service\Factory::getSessionManager',
            'VuFind\SessionPluginManager' => 'VuFind\Service\Factory::getSessionPluginManager',
            'VuFind\SMS' => 'VuFind\SMS\Factory',
            'VuFind\Solr\Writer' => 'VuFind\Service\Factory::getSolrWriter',
            'VuFind\StatisticsDriverPluginManager' => 'VuFind\Service\Factory::getStatisticsDriverPluginManager',
            'VuFind\Tags' => 'VuFind\Service\Factory::getTags',
            'VuFind\Translator' => 'VuFind\Service\Factory::getTranslator',
            'VuFind\WorldCatKnowledgeBaseUrlService' => 'VuFind\Service\Factory::getWorldCatKnowledgeBaseUrlService',
            'VuFind\WorldCatUtils' => 'VuFind\Service\Factory::getWorldCatUtils',
        ],
        'invokables' => [
            'VuFind\Search'         => 'VuFindSearch\Service',
            'VuFind\Search\Memory'  => 'VuFind\Search\Memory',
            'VuFind\HierarchicalFacetHelper' => 'VuFind\Search\Solr\HierarchicalFacetHelper'
        ],
        'initializers' => [
            'VuFind\ServiceManager\Initializer::initInstance',
        ],
        'aliases' => [
            'mvctranslator' => 'VuFind\Translator',
            'translator' => 'VuFind\Translator',
        ],
    ],
    'translator' => [],
    'view_helpers' => [
        'initializers' => [
            'VuFind\ServiceManager\Initializer::initZendPlugin',
        ],
    ],
    'view_manager' => [
        'display_not_found_reason' => APPLICATION_ENV == 'development',
        'display_exceptions'       => APPLICATION_ENV == 'development',
        'not_found_template'       => 'error/404',
        'exception_template'       => 'error/index',
        'template_path_stack'      => [],
    ],
    // This section contains all VuFind-specific settings (i.e. configurations
    // unrelated to specific Zend Framework 2 components).
    'vufind' => [
        // The config reader is a special service manager for loading .ini files:
        'config_reader' => [
            'abstract_factories' => ['VuFind\Config\PluginFactory'],
        ],
        // PostgreSQL sequence mapping
        'pgsql_seq_mapping'  => [
            'comments'       => ['id', 'comments_id_seq'],
            'oai_resumption' => ['id', 'oai_resumption_id_seq'],
            'resource'       => ['id', 'resource_id_seq'],
            'resource_tags'  => ['id', 'resource_tags_id_seq'],
            'search'         => ['id', 'search_id_seq'],
            'session'        => ['id', 'session_id_seq'],
            'tags'           => ['id', 'tags_id_seq'],
            'user'           => ['id', 'user_id_seq'],
            'user_list'      => ['id', 'user_list_id_seq'],
            'user_resource'  => ['id', 'user_resource_id_seq']
        ],
        // This section contains service manager configurations for all VuFind
        // pluggable components:
        'plugin_managers' => [
            'auth' => [
                'abstract_factories' => ['VuFind\Auth\PluginFactory'],
                'factories' => [
                    'ils' => 'VuFind\Auth\Factory::getILS',
                    'multiils' => 'VuFind\Auth\Factory::getMultiILS',
                    'worldshare' => 'VuFind\Auth\Factory::getWorldShare',
                ],
                'invokables' => [
                    'cas' => 'VuFind\Auth\CAS',
                    'choiceauth' => 'VuFind\Auth\ChoiceAuth',
                    'database' => 'VuFind\Auth\Database',
                    'facebook' => 'VuFind\Auth\Facebook',
                    'ldap' => 'VuFind\Auth\LDAP',
                    'multiauth' => 'VuFind\Auth\MultiAuth',
                    'shibboleth' => 'VuFind\Auth\Shibboleth',
                    'sip2' => 'VuFind\Auth\SIP2',
                ],
                'aliases' => [
                    // for legacy 1.x compatibility
                    'db' => 'Database',
                    'sip' => 'Sip2',
                ],
            ],
            'autocomplete' => [
                'abstract_factories' => ['VuFind\Autocomplete\PluginFactory'],
                'factories' => [
                    'solr' => 'VuFind\Autocomplete\Factory::getSolr',
                    'solrauth' => 'VuFind\Autocomplete\Factory::getSolrAuth',
                    'solrcn' => 'VuFind\Autocomplete\Factory::getSolrCN',
                    'solrreserves' => 'VuFind\Autocomplete\Factory::getSolrReserves',
                ],
                'invokables' => [
                    'none' => 'VuFind\Autocomplete\None',
                    'oclcidentities' => 'VuFind\Autocomplete\OCLCIdentities',
                    'tag' => 'VuFind\Autocomplete\Tag',
                ],
                'aliases' => [
                    // for legacy 1.x compatibility
                    'noautocomplete' => 'None',
                    'oclcidentitiesautocomplete' => 'OCLCIdentities',
                    'solrautocomplete' => 'Solr',
                    'solrauthautocomplete' => 'SolrAuth',
                    'solrcnautocomplete' => 'SolrCN',
                    'solrreservesautocomplete' => 'SolrReserves',
                    'tagautocomplete' => 'Tag',
                ],
            ],
            'content' => [
                'factories' => [
                    'authornotes' => 'VuFind\Content\Factory::getAuthorNotes',
                    'excerpts' => 'VuFind\Content\Factory::getExcerpts',
                    'reviews' => 'VuFind\Content\Factory::getReviews',
                ],
            ],
            'content_authornotes' => [
                'factories' => [
                    'syndetics' => 'VuFind\Content\AuthorNotes\Factory::getSyndetics',
                    'syndeticsplus' => 'VuFind\Content\AuthorNotes\Factory::getSyndeticsPlus',
                ],
            ],
            'content_excerpts' => [
                'factories' => [
                    'syndetics' => 'VuFind\Content\Excerpts\Factory::getSyndetics',
                    'syndeticsplus' => 'VuFind\Content\Excerpts\Factory::getSyndeticsPlus',
                ],
            ],
            'content_covers' => [
                'factories' => [
                    'amazon' => 'VuFind\Content\Covers\Factory::getAmazon',
                    'booksite' => 'VuFind\Content\Covers\Factory::getBooksite',
                    'contentcafe' => 'VuFind\Content\Covers\Factory::getContentCafe',
                    'syndetics' => 'VuFind\Content\Covers\Factory::getSyndetics',
                ],
                'invokables' => [
                    'google' => 'VuFind\Content\Covers\Google',
                    'librarything' => 'VuFind\Content\Covers\LibraryThing',
                    'openlibrary' => 'VuFind\Content\Covers\OpenLibrary',
                    'summon' => 'VuFind\Content\Covers\Summon',
                ],
            ],
            'content_reviews' => [
                'factories' => [
                    'amazon' => 'VuFind\Content\Reviews\Factory::getAmazon',
                    'amazoneditorial' => 'VuFind\Content\Reviews\Factory::getAmazonEditorial',
                    'booksite' => 'VuFind\Content\Reviews\Factory::getBooksite',
                    'syndetics' => 'VuFind\Content\Reviews\Factory::getSyndetics',
                    'syndeticsplus' => 'VuFind\Content\Reviews\Factory::getSyndeticsPlus',
                ],
                'invokables' => [
                    'guardian' => 'VuFind\Content\Reviews\Guardian',
                ],
            ],
            'db_table' => [
                'abstract_factories' => ['VuFind\Db\Table\PluginFactory'],
                'factories' => [
                    'resource' => 'VuFind\Db\Table\Factory::getResource',
                    'user' => 'VuFind\Db\Table\Factory::getUser',
                ],
                'invokables' => [
                    'changetracker' => 'VuFind\Db\Table\ChangeTracker',
                    'comments' => 'VuFind\Db\Table\Comments',
                    'oairesumption' => 'VuFind\Db\Table\OaiResumption',
                    'resourcetags' => 'VuFind\Db\Table\ResourceTags',
                    'search' => 'VuFind\Db\Table\Search',
                    'session' => 'VuFind\Db\Table\Session',
                    'tags' => 'VuFind\Db\Table\Tags',
                    'userlist' => 'VuFind\Db\Table\UserList',
                    'userresource' => 'VuFind\Db\Table\UserResource',
                    'userstats' => 'VuFind\Db\Table\UserStats',
                    'userstatsfields' => 'VuFind\Db\Table\UserStatsFields',
                ],
            ],
            'hierarchy_driver' => [
                'factories' => [
                    'default' => 'VuFind\Hierarchy\Driver\Factory::getHierarchyDefault',
                    'flat' => 'VuFind\Hierarchy\Driver\Factory::getHierarchyFlat',
                ],
            ],
            'hierarchy_treedataformatter' => [
                'invokables' => [
                    'json' => 'VuFind\Hierarchy\TreeDataFormatter\Json',
                    'xml' => 'VuFind\Hierarchy\TreeDataFormatter\Xml',
                ],
            ],
            'hierarchy_treedatasource' => [
                'factories' => [
                    'solr' => 'VuFind\Hierarchy\TreeDataSource\Factory::getSolr',
                ],
                'invokables' => [
                    'xmlfile' => 'VuFind\Hierarchy\TreeDataSource\XMLFile',
                ],
            ],
            'hierarchy_treerenderer' => [
                'factories' => [
                    'jstree' => 'VuFind\Hierarchy\TreeRenderer\Factory::getJSTree'
                ],
            ],
            'ils_driver' => [
                'abstract_factories' => ['VuFind\ILS\Driver\PluginFactory'],
                'factories' => [
                    'aleph' => 'VuFind\ILS\Driver\Factory::getAleph',
                    'demo' => 'VuFind\ILS\Driver\Factory::getDemo',
                    'horizon' => 'VuFind\ILS\Driver\Factory::getHorizon',
                    'horizonxmlapi' => 'VuFind\ILS\Driver\Factory::getHorizonXMLAPI',
                    'multibackend' => 'VuFind\ILS\Driver\Factory::getMultiBackend',
                    'noils' => 'VuFind\ILS\Driver\Factory::getNoILS',
                    'unicorn' => 'VuFind\ILS\Driver\Factory::getUnicorn',
                    'voyager' => 'VuFind\ILS\Driver\Factory::getVoyager',
                    'voyagerrestful' => 'VuFind\ILS\Driver\Factory::getVoyagerRestful',
                    'wms' => 'VuFind\ILS\Driver\Factory::getWMS',
                ],
                'invokables' => [
                    'amicus' => 'VuFind\ILS\Driver\Amicus',
                    'claviussql' => 'VuFind\ILS\Driver\ClaviusSQL',
                    'daia' => 'VuFind\ILS\Driver\DAIA',
                    'evergreen' => 'VuFind\ILS\Driver\Evergreen',
                    'innovative' => 'VuFind\ILS\Driver\Innovative',
                    'koha' => 'VuFind\ILS\Driver\Koha',
                    'lbs4' => 'VuFind\ILS\Driver\LBS4',
                    'newgenlib' => 'VuFind\ILS\Driver\NewGenLib',
                    'pica' => 'VuFind\ILS\Driver\PICA',
                    'polaris' => 'VuFind\ILS\Driver\Polaris',
                    'sample' => 'VuFind\ILS\Driver\Sample',
                    'sierra' => 'VuFind\ILS\Driver\Sierra',
                    'symphony' => 'VuFind\ILS\Driver\Symphony',
                    'virtua' => 'VuFind\ILS\Driver\Virtua',
                    'xcncip2' => 'VuFind\ILS\Driver\XCNCIP2',
                ],
            ],
            'recommend' => [
                'abstract_factories' => ['VuFind\Recommend\PluginFactory'],
                'factories' => [
                    'authorfacets' => 'VuFind\Recommend\Factory::getAuthorFacets',
                    'authorinfo' => 'VuFind\Recommend\Factory::getAuthorInfo',
                    'authorityrecommend' => 'VuFind\Recommend\Factory::getAuthorityRecommend',
                    'catalogresults' => 'VuFind\Recommend\Factory::getCatalogResults',
                    'collectionsidefacets' => 'VuFind\Recommend\Factory::getCollectionSideFacets',
                	'dbpediaauthorinfo' => 'VuFind\Recommend\Factory::getDBPediaAuthorInfo',
                    'dplaterms' => 'VuFind\Recommend\Factory::getDPLATerms',
                    'europeanaresults' => 'VuFind\Recommend\Factory::getEuropeanaResults',
                    'expandfacets' => 'VuFind\Recommend\Factory::getExpandFacets',
                    'favoritefacets' => 'VuFind\Recommend\Factory::getFavoriteFacets',
                    'sidefacets' => 'VuFind\Recommend\Factory::getSideFacets',
                    'randomrecommend' => 'VuFind\Recommend\Factory::getRandomRecommend',
                    'summonbestbets' => 'VuFind\Recommend\Factory::getSummonBestBets',
                    'summondatabases' => 'VuFind\Recommend\Factory::getSummonDatabases',
                    'summonresults' => 'VuFind\Recommend\Factory::getSummonResults',
                    'summontopics' => 'VuFind\Recommend\Factory::getSummonTopics',
                    'switchquery' => 'VuFind\Recommend\Factory::getSwitchQuery',
                    'topfacets' => 'VuFind\Recommend\Factory::getTopFacets',
                    'visualfacets' => 'VuFind\Recommend\Factory::getVisualFacets',
                    'webresults' => 'VuFind\Recommend\Factory::getWebResults',
                    'worldcatidentities' => 'VuFind\Recommend\Factory::getWorldCatIdentities',
                    'worldcatterms' => 'VuFind\Recommend\Factory::getWorldCatTerms',
                ],
                'invokables' => [
                    'alphabrowselink' => 'VuFind\Recommend\AlphaBrowseLink',
                    'europeanaresultsdeferred' => 'VuFind\Recommend\EuropeanaResultsDeferred',
                    'facetcloud' => 'VuFind\Recommend\FacetCloud',
                    'openlibrarysubjects' => 'VuFind\Recommend\OpenLibrarySubjects',
                    'openlibrarysubjectsdeferred' => 'VuFind\Recommend\OpenLibrarySubjectsDeferred',
                    'pubdatevisajax' => 'VuFind\Recommend\PubDateVisAjax',
                    'resultgooglemapajax' => 'VuFind\Recommend\ResultGoogleMapAjax',
                    'spellingsuggestions' => 'VuFind\Recommend\SpellingSuggestions',
                    'summonbestbetsdeferred' => 'VuFind\Recommend\SummonBestBetsDeferred',
                    'summondatabasesdeferred' => 'VuFind\Recommend\SummonDatabasesDeferred',
                    'summonresultsdeferred' => 'VuFind\Recommend\SummonResultsDeferred',
                    'switchtype' => 'VuFind\Recommend\SwitchType',
                ],
            ],
            'recorddriver' => [
                'abstract_factories' => ['VuFind\RecordDriver\PluginFactory'],
                'factories' => [
                    'eds' => 'VuFind\RecordDriver\Factory::getEDS',
                    'eit' => 'VuFind\RecordDriver\Factory::getEIT',
                    'missing' => 'VuFind\RecordDriver\Factory::getMissing',
                    'pazpar2' => 'VuFind\RecordDriver\Factory::getPazpar2',
                    'primo' => 'VuFind\RecordDriver\Factory::getPrimo',
                    'solrauth' => 'VuFind\RecordDriver\Factory::getSolrAuth',
                    'solrdefault' => 'VuFind\RecordDriver\Factory::getSolrDefault',
                    'solrmarc' => 'VuFind\RecordDriver\Factory::getSolrMarc',
                    'solrmarcremote' => 'VuFind\RecordDriver\Factory::getSolrMarcRemote',
                    'solrreserves' => 'VuFind\RecordDriver\Factory::getSolrReserves',
                    'solrweb' => 'VuFind\RecordDriver\Factory::getSolrWeb',
                    'summon' => 'VuFind\RecordDriver\Factory::getSummon',
                    'worldcat' => 'VuFind\RecordDriver\Factory::getWorldCat',
                    'worldcatdiscovery' => 'VuFind\RecordDriver\Factory::getWorldCatDiscovery',
                ],
                'invokables' => [
                    'libguides' => 'VuFind\RecordDriver\LibGuides',
                ],
            ],
            'recordtab' => [
                'abstract_factories' => ['VuFind\RecordTab\PluginFactory'],
                'factories' => [
                    'collectionhierarchytree' => 'VuFind\RecordTab\Factory::getCollectionHierarchyTree',
                    'collectionlist' => 'VuFind\RecordTab\Factory::getCollectionList',
                    'excerpt' => 'VuFind\RecordTab\Factory::getExcerpt',
                    'hierarchytree' => 'VuFind\RecordTab\Factory::getHierarchyTree',
                    'holdingsils' => 'VuFind\RecordTab\Factory::getHoldingsILS',
                    'holdingsworldcat' => 'VuFind\RecordTab\Factory::getHoldingsWorldCat',
                    'holdingsworldcatdiscovery' => 'VuFind\RecordTab\Factory::getHoldingsWorldCatDiscovery',
                    'map' => 'VuFind\RecordTab\Factory::getMap',
                    'preview' => 'VuFind\RecordTab\Factory::getPreview',
                    'reviews' => 'VuFind\RecordTab\Factory::getReviews',
                    'similaritemscarousel' => 'VuFind\RecordTab\Factory::getSimilarItemsCarousel',
                    'staffviewturtleworldcatdiscovery' => 'VuFind\RecordTab\Factory::getStaffViewTurtleWorldCatDiscovery',
                    'usercomments' => 'VuFind\RecordTab\Factory::getUserComments',
                ],
                'invokables' => [
                    'description' => 'VuFind\RecordTab\Description',
                    'staffviewarray' => 'VuFind\RecordTab\StaffViewArray',
                    'staffviewmarc' => 'VuFind\RecordTab\StaffViewMARC',
                    'toc' => 'VuFind\RecordTab\TOC',
                ],
                'initializers' => [
                    'ZfcRbac\Initializer\AuthorizationServiceInitializer'
                ],
            ],
            'related' => [
                'abstract_factories' => ['VuFind\Related\PluginFactory'],
                'factories' => [
                    'editions' => 'VuFind\Related\Factory::getEditions',
                    'similar' => 'VuFind\Related\Factory::getSimilar',
                    'worldcateditions' => 'VuFind\Related\Factory::getWorldCatEditions',
                    'worldcatsimilar' => 'VuFind\Related\Factory::getWorldCatSimilar',
                ],
            	'invokables' => [
            		'fastSubjects' => 'VuFind\Related\FASTSubjects',
            	],
            ],
            'resolver_driver' => [
                'abstract_factories' => ['VuFind\Resolver\Driver\PluginFactory'],
                'factories' => [
                    '360link' => 'VuFind\Resolver\Driver\Factory::getThreesixtylink',
                    'ezb' => 'VuFind\Resolver\Driver\Factory::getEzb',
                    'sfx' => 'VuFind\Resolver\Driver\Factory::getSfx',
<<<<<<< HEAD
                	'wckb' => 'VuFind\Resolver\Driver\Factory::getWorldCatKnowledgeBase',
=======
                    'redi' => 'VuFind\Resolver\Driver\Factory::getRedi',
>>>>>>> 126be90e
                ],
                'aliases' => [
                    'threesixtylink' => '360link',
                ],
            ],
            'search_backend' => [
                'factories' => [
                    'EDS' => 'VuFind\Search\Factory\EdsBackendFactory',
                    'EIT' => 'VuFind\Search\Factory\EITBackendFactory',
                    'LibGuides' => 'VuFind\Search\Factory\LibGuidesBackendFactory',
                    'Pazpar2' => 'VuFind\Search\Factory\Pazpar2BackendFactory',
                    'Primo' => 'VuFind\Search\Factory\PrimoBackendFactory',
                    'Solr' => 'VuFind\Search\Factory\SolrDefaultBackendFactory',
                    'SolrAuth' => 'VuFind\Search\Factory\SolrAuthBackendFactory',
                    'SolrReserves' => 'VuFind\Search\Factory\SolrReservesBackendFactory',
                    'SolrStats' => 'VuFind\Search\Factory\SolrStatsBackendFactory',
                    'SolrWeb' => 'VuFind\Search\Factory\SolrWebBackendFactory',
                    'Summon' => 'VuFind\Search\Factory\SummonBackendFactory',
                    'WorldCat' => 'VuFind\Search\Factory\WorldCatBackendFactory',
                    'WorldCatDiscovery' => 'VuFind\Search\Factory\WorldCatDiscoveryBackendFactory',
                ],
                'aliases' => [
                    // Allow Solr core names to be used as aliases for services:
                    'authority' => 'SolrAuth',
                    'biblio' => 'Solr',
                    'reserves' => 'SolrReserves',
                    'stats' => 'SolrStats',
                    // Legacy:
                    'VuFind' => 'Solr',
                ]
            ],
            'search_options' => [
                'abstract_factories' => ['VuFind\Search\Options\PluginFactory'],
                'factories' => [
                    'eds' => 'VuFind\Search\Options\Factory::getEDS',
                ],
            ],
            'search_params' => [
                'abstract_factories' => ['VuFind\Search\Params\PluginFactory'],
            ],
            'search_results' => [
                'abstract_factories' => ['VuFind\Search\Results\PluginFactory'],
                'factories' => [
                    'favorites' => 'VuFind\Search\Results\Factory::getFavorites',
                    'solr' => 'VuFind\Search\Results\Factory::getSolr',
                ],
            ],
            'session' => [
                'abstract_factories' => ['VuFind\Session\PluginFactory'],
                'invokables' => [
                    'database' => 'VuFind\Session\Database',
                    'file' => 'VuFind\Session\File',
                    'memcache' => 'VuFind\Session\Memcache',
                ],
                'aliases' => [
                    // for legacy 1.x compatibility
                    'filesession' => 'File',
                    'memcachesession' => 'Memcache',
                    'mysqlsession' => 'Database',
                ],
            ],
            'statistics_driver' => [
                'abstract_factories' => ['VuFind\Statistics\Driver\PluginFactory'],
                'factories' => [
                    'file' => 'VuFind\Statistics\Driver\Factory::getFile',
                    'solr' => 'VuFind\Statistics\Driver\Factory::getSolr',
                ],
                'invokables' => [
                    'db' => 'VuFind\Statistics\Driver\Db',
                ],
                'aliases' => [
                    'database' => 'db',
                ],
            ],
        ],
        // This section behaves just like recorddriver_tabs below, but is used for
        // the collection module instead of the standard record view.
        'recorddriver_collection_tabs' => [
            'VuFind\RecordDriver\AbstractBase' => [
                'tabs' => [
                    'CollectionList' => 'CollectionList',
                    'HierarchyTree' => 'CollectionHierarchyTree',
                ],
                'defaultTab' => null,
            ],
        ],
        // This section controls which tabs are used for which record driver classes.
        // Each sub-array is a map from a tab name (as used in a record URL) to a tab
        // service (found in recordtab_plugin_manager, below).  If a particular record
        // driver is not defined here, it will inherit configuration from a configured
        // parent class.  The defaultTab setting may be used to specify the default
        // active tab; if null, the value from the relevant .ini file will be used.
        'recorddriver_tabs' => [
            'VuFind\RecordDriver\EDS' => [
                'tabs' => [
                    'Description' => 'Description',
                    'TOC' => 'TOC', 'UserComments' => 'UserComments',
                    'Reviews' => 'Reviews', 'Excerpt' => 'Excerpt',
                    'Preview' => 'preview',
                    'Details' => 'StaffViewArray',
                ],
                'defaultTab' => null,
            ],
            'VuFind\RecordDriver\Pazpar2' => [
                'tabs' => [
                    'Details' => 'StaffViewMARC',
                 ],
                'defaultTab' => null,
            ],
            'VuFind\RecordDriver\Primo' => [
                'tabs' => [
                    'Description' => 'Description',
                    'TOC' => 'TOC', 'UserComments' => 'UserComments',
                    'Reviews' => 'Reviews', 'Excerpt' => 'Excerpt',
                    'Preview' => 'preview',
                    'Details' => 'StaffViewArray',
                ],
                'defaultTab' => null,
            ],
            'VuFind\RecordDriver\SolrAuth' => [
                'tabs' => [
                    'Details' => 'StaffViewMARC',
                 ],
                'defaultTab' => null,
            ],
            'VuFind\RecordDriver\SolrDefault' => [
                'tabs' => [
                    'Holdings' => 'HoldingsILS', 'Description' => 'Description',
                    'TOC' => 'TOC', 'UserComments' => 'UserComments',
                    'Reviews' => 'Reviews', 'Excerpt' => 'Excerpt',
                    'Preview' => 'preview',
                    'HierarchyTree' => 'HierarchyTree', 'Map' => 'Map',
                    'Similar' => 'SimilarItemsCarousel',
                    'Details' => 'StaffViewArray',
                ],
                'defaultTab' => null,
            ],
            'VuFind\RecordDriver\SolrMarc' => [
                'tabs' => [
                    'Holdings' => 'HoldingsILS', 'Description' => 'Description',
                    'TOC' => 'TOC', 'UserComments' => 'UserComments',
                    'Reviews' => 'Reviews', 'Excerpt' => 'Excerpt',
                    'Preview' => 'preview',
                    'HierarchyTree' => 'HierarchyTree', 'Map' => 'Map',
                    'Similar' => 'SimilarItemsCarousel',
                    'Details' => 'StaffViewMARC',
                ],
                'defaultTab' => null,
            ],
            'VuFind\RecordDriver\Summon' => [
                'tabs' => [
                    'Description' => 'Description',
                    'TOC' => 'TOC', 'UserComments' => 'UserComments',
                    'Reviews' => 'Reviews', 'Excerpt' => 'Excerpt',
                    'Preview' => 'preview',
                    'Details' => 'StaffViewArray',
                ],
                'defaultTab' => null,
            ],
            'VuFind\RecordDriver\WorldCat' => [
                'tabs' => [
                    'Holdings' => 'HoldingsWorldCat', 'Description' => 'Description',
                    'TOC' => 'TOC', 'UserComments' => 'UserComments',
                    'Reviews' => 'Reviews', 'Excerpt' => 'Excerpt',
                    'Details' => 'StaffViewMARC',
                ],
                'defaultTab' => null,
            ],
            'VuFind\RecordDriver\WorldCatDiscovery' => [
                'tabs' => [
                    'Holdings (ILS)' => 'HoldingsILS',
                    'Holdings (WCD)' => 'HoldingsWorldCatDiscovery',
                    'Description' => 'Description',
                    'TOC' => 'TOC', 'UserComments' => 'UserComments',
                    'Reviews' => 'Reviews', 'Excerpt' => 'Excerpt',
                    'Preview' => 'preview',
                    'Details' => 'StaffViewTurtleWorldCatDiscovery',
                ],
                'defaultTab' => 'Holdings (ILS)',
            ],
        ],
    ],
    // Authorization configuration:
    'zfc_rbac' => [
        'identity_provider' => 'VuFind\AuthManager',
        'guest_role' => 'guest',
        'role_provider' => [
            'VuFind\Role\DynamicRoleProvider' => [
                'map_legacy_settings' => true,
            ],
        ],
        'role_provider_manager' => [
            'factories' => [
                'VuFind\Role\DynamicRoleProvider' => 'VuFind\Role\DynamicRoleProviderFactory',
            ],
        ],
        'vufind_permission_provider_manager' => [
            'factories' => [
                'ipRange' => 'VuFind\Role\PermissionProvider\Factory::getIpRange',
                'ipRegEx' => 'VuFind\Role\PermissionProvider\Factory::getIpRegEx',
                'serverParam' => 'VuFind\Role\PermissionProvider\Factory::getServerParam',
                'shibboleth' => 'VuFind\Role\PermissionProvider\Factory::getShibboleth',
                'username' => 'VuFind\Role\PermissionProvider\Factory::getUsername',
            ],
            'invokables' => [
                'role' => 'VuFind\Role\PermissionProvider\Role',
            ],
        ],
    ],
];

// Define record view routes -- route name => controller
$recordRoutes = [
    'record' => 'Record',
    'collection' => 'Collection',
    'edsrecord' => 'EdsRecord',
    'eitrecord' => 'EITRecord',
    'missingrecord' => 'MissingRecord',
    'primorecord' => 'PrimoRecord',
    'solrauthrecord' => 'Authority',
    'summonrecord' => 'SummonRecord',
    'worldcatrecord' => 'WorldcatRecord',
    'worldcatdiscoveryrecord' => 'WorldCatDiscoveryRecord',
];

// Define dynamic routes -- controller => [route name => action]
$dynamicRoutes = [
    'MyResearch' => ['userList' => 'MyList/[:id]', 'editList' => 'EditList/[:id]'],
    'LibraryCards' => ['editLibraryCard' => 'editCard/[:id]'],
];

// Define static routes -- Controller/Action strings
$staticRoutes = [
    'Alphabrowse/Home', 'Author/Home', 'Author/Search',
    'Authority/Home', 'Authority/Record', 'Authority/Search',
    'Browse/Author', 'Browse/Dewey', 'Browse/Era', 'Browse/Genre', 'Browse/Home',
    'Browse/LCC', 'Browse/Region', 'Browse/Tag', 'Browse/Topic',
    'Cart/doExport', 'Cart/Email', 'Cart/Export', 'Cart/Home', 'Cart/MyResearchBulk',
    'Cart/Save', 'Collections/ByTitle', 'Collections/Home',
    'Combined/Home', 'Combined/Results', 'Combined/SearchBox', 'Confirm/Confirm',
    'Cover/Show', 'Cover/Unavailable',
    'EDS/Advanced', 'EDS/Home', 'EDS/Search',
    'EIT/Advanced', 'EIT/Home', 'EIT/Search',
    'Error/Unavailable', 'Feedback/Email', 'Feedback/Home', 'Help/Home',
    'Install/Done', 'Install/FixBasicConfig', 'Install/FixCache',
    'Install/FixDatabase', 'Install/FixDependencies', 'Install/FixILS',
    'Install/FixSecurity', 'Install/FixSolr', 'Install/Home',
    'Install/PerformSecurityFix', 'Install/ShowSQL',
    'LibGuides/Home', 'LibGuides/Results',
    'LibraryCards/Home', 'LibraryCards/SelectCard',
    'LibraryCards/DeleteCard',
    'MyResearch/Account', 'MyResearch/ChangePassword', 'MyResearch/CheckedOut',
    'MyResearch/Delete', 'MyResearch/DeleteList', 'MyResearch/Edit',
    'MyResearch/Email', 'MyResearch/Favorites', 'MyResearch/Fines',
    'MyResearch/Holds', 'MyResearch/Home',
    'MyResearch/ILLRequests', 'MyResearch/Logout',
    'MyResearch/NewPassword', 'MyResearch/Profile',
    'MyResearch/Recover', 'MyResearch/SaveSearch',
    'MyResearch/StorageRetrievalRequests', 'MyResearch/UserLogin',
    'MyResearch/Verify',
    'Primo/Advanced', 'Primo/Home', 'Primo/Search',
    'QRCode/Show', 'QRCode/Unavailable',
    'OAI/Server', 'Pazpar2/Home', 'Pazpar2/Search', 'Records/Home',
    'Search/Advanced', 'Search/Email', 'Search/History', 'Search/Home',
    'Search/NewItem', 'Search/OpenSearch', 'Search/Reserves', 'Search/Results',
    'Search/Suggest',
    'Summon/Advanced', 'Summon/Home', 'Summon/Search',
    'Tag/Home',
    'Upgrade/Home', 'Upgrade/FixAnonymousTags', 'Upgrade/FixDuplicateTags',
    'Upgrade/FixConfig', 'Upgrade/FixDatabase', 'Upgrade/FixMetadata',
    'Upgrade/GetDBCredentials', 'Upgrade/GetDbEncodingPreference',
    'Upgrade/GetSourceDir', 'Upgrade/GetSourceVersion', 'Upgrade/Reset',
    'Upgrade/ShowSQL',
    'Web/Home', 'Web/Results',
    'Worldcat/Advanced', 'Worldcat/Home', 'Worldcat/Search',
    'WorldCatDiscovery/Advanced', 'WorldCatDiscovery/Home',
    'WorldCatDiscovery/Search',
];

$routeGenerator = new \VuFind\Route\RouteGenerator();
$routeGenerator->addRecordRoutes($config, $recordRoutes);
$routeGenerator->addDynamicRoutes($config, $dynamicRoutes);
$routeGenerator->addStaticRoutes($config, $staticRoutes);

// Add the home route last
$config['router']['routes']['home'] = [
    'type' => 'Zend\Mvc\Router\Http\Literal',
    'options' => [
        'route'    => '/',
        'defaults' => [
            'controller' => 'index',
            'action'     => 'Home',
        ]
    ]
];

return $config;<|MERGE_RESOLUTION|>--- conflicted
+++ resolved
@@ -513,12 +513,9 @@
                 'factories' => [
                     '360link' => 'VuFind\Resolver\Driver\Factory::getThreesixtylink',
                     'ezb' => 'VuFind\Resolver\Driver\Factory::getEzb',
+                    'redi' => 'VuFind\Resolver\Driver\Factory::getRedi',
                     'sfx' => 'VuFind\Resolver\Driver\Factory::getSfx',
-<<<<<<< HEAD
-                	'wckb' => 'VuFind\Resolver\Driver\Factory::getWorldCatKnowledgeBase',
-=======
-                    'redi' => 'VuFind\Resolver\Driver\Factory::getRedi',
->>>>>>> 126be90e
+                    'wckb' => 'VuFind\Resolver\Driver\Factory::getWorldCatKnowledgeBase',
                 ],
                 'aliases' => [
                     'threesixtylink' => '360link',
