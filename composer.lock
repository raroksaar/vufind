{
    "_readme": [
        "This file locks the dependencies of your project to a known state",
        "Read more about it at https://getcomposer.org/doc/01-basic-usage.md#composer-lock-the-lock-file",
        "This file is @generated automatically"
    ],
<<<<<<< HEAD
    "hash": "b5d06e9a81c674b96bd8036d25a4077f",
=======
    "hash": "17e060af5c8424a9e99315284a8a3632",
>>>>>>> 126be90e
    "packages": [
        {
            "name": "OCLC/Auth",
            "version": "1.3",
            "source": {
                "type": "git",
                "url": "https://github.com/OCLC-Developer-Network/oclc-auth-php.git",
                "reference": "735ee8b475fd7b9cf6f3f5f1b6eac6a30163d5ae"
            },
            "require": {
                "ext-curl": "*",
                "ext-json": "*",
                "ext-openssl": "*",
                "guzzle/guzzle": ">=3.7.0,<3.9.0",
                "lib-curl": "*",
                "lib-openssl": "*",
                "php": ">=5.3.3"
            },
            "require-dev": {
                "php-vcr/php-vcr": "dev-master",
                "php-vcr/phpunit-testlistener-vcr": "*",
                "phpunit/phpunit": "~3",
                "zendframework/zend-log": "2.0.*"
            },
            "type": "library",
            "autoload": {
                "psr-0": {
                    "OCLC": "src"
                }
            },
            "license": [
                "Apache-2.0"
            ],
            "description": "Authentication and Authorization Library for OCLC Web Services",
            "keywords": [
                "OCLC"
            ],
            "time": "2014-11-26 19:21:38"
        },
        {
            "name": "aferrandini/phpqrcode",
            "version": "1.0.1",
            "source": {
                "type": "git",
                "url": "https://github.com/aferrandini/PHPQRCode.git",
                "reference": "3c1c0454d43710ab5bbe19a51ad4cb41c22e3d46"
            },
            "dist": {
                "type": "zip",
                "url": "https://api.github.com/repos/aferrandini/PHPQRCode/zipball/3c1c0454d43710ab5bbe19a51ad4cb41c22e3d46",
                "reference": "3c1c0454d43710ab5bbe19a51ad4cb41c22e3d46",
                "shasum": ""
            },
            "require": {
                "php": ">=5.3.0"
            },
            "type": "library",
            "autoload": {
                "psr-0": {
                    "PHPQRCode": "lib/"
                }
            },
            "notification-url": "https://packagist.org/downloads/",
            "license": [
                "MIT"
            ],
            "authors": [
                {
                    "name": "Ariel Ferrandini",
                    "email": "arielferrandini@gmail.com",
                    "homepage": "http://www.ferrandini.com/",
                    "role": "Developer"
                }
            ],
            "description": "PHPQRCode porting and changed for PHP 5.3 compatibility",
            "homepage": "https://github.com/aferrandini/PHPQRCode",
            "keywords": [
                "barcode",
                "php",
                "qrcode"
            ],
            "time": "2013-07-08 09:39:08"
        },
        {
            "name": "easyrdf/easyrdf",
            "version": "0.9.1",
            "source": {
                "type": "git",
                "url": "https://github.com/njh/easyrdf.git",
                "reference": "acd09dfe0555fbcfa254291e433c45fdd4652566"
            },
            "dist": {
                "type": "zip",
                "url": "https://api.github.com/repos/njh/easyrdf/zipball/acd09dfe0555fbcfa254291e433c45fdd4652566",
                "reference": "acd09dfe0555fbcfa254291e433c45fdd4652566",
                "shasum": ""
            },
            "require": {
                "ext-mbstring": "*",
                "ext-pcre": "*",
                "php": ">=5.2.8"
            },
            "require-dev": {
                "phpunit/phpunit": "~3.5",
                "sami/sami": "~1.4",
                "squizlabs/php_codesniffer": "~1.4.3"
            },
            "suggest": {
                "ml/json-ld": "~1.0"
            },
            "type": "library",
            "autoload": {
                "psr-0": {
                    "EasyRdf_": "lib/"
                }
            },
            "notification-url": "https://packagist.org/downloads/",
            "license": [
                "BSD-3-Clause"
            ],
            "authors": [
                {
                    "name": "Nicholas Humfrey",
                    "email": "njh@aelius.com",
                    "homepage": "http://www.aelius.com/njh/",
                    "role": "Developer"
                },
                {
                    "name": "Alexey Zakhlestin",
                    "email": "indeyets@gmail.com",
                    "role": "Developer"
                }
            ],
            "description": "EasyRdf is a PHP library designed to make it easy to consume and produce RDF.",
            "homepage": "http://www.easyrdf.org/",
            "keywords": [
                "Linked Data",
                "RDF",
                "Semantic Web",
                "Turtle",
                "rdfa",
                "sparql"
            ],
            "time": "2015-02-27 09:45:49"
        },
        {
            "name": "guzzle/guzzle",
            "version": "v3.8.1",
            "source": {
                "type": "git",
                "url": "https://github.com/guzzle/guzzle.git",
                "reference": "4de0618a01b34aa1c8c33a3f13f396dcd3882eba"
            },
            "dist": {
                "type": "zip",
                "url": "https://api.github.com/repos/guzzle/guzzle/zipball/4de0618a01b34aa1c8c33a3f13f396dcd3882eba",
                "reference": "4de0618a01b34aa1c8c33a3f13f396dcd3882eba",
                "shasum": ""
            },
            "require": {
                "ext-curl": "*",
                "php": ">=5.3.3",
                "symfony/event-dispatcher": ">=2.1"
            },
            "replace": {
                "guzzle/batch": "self.version",
                "guzzle/cache": "self.version",
                "guzzle/common": "self.version",
                "guzzle/http": "self.version",
                "guzzle/inflection": "self.version",
                "guzzle/iterator": "self.version",
                "guzzle/log": "self.version",
                "guzzle/parser": "self.version",
                "guzzle/plugin": "self.version",
                "guzzle/plugin-async": "self.version",
                "guzzle/plugin-backoff": "self.version",
                "guzzle/plugin-cache": "self.version",
                "guzzle/plugin-cookie": "self.version",
                "guzzle/plugin-curlauth": "self.version",
                "guzzle/plugin-error-response": "self.version",
                "guzzle/plugin-history": "self.version",
                "guzzle/plugin-log": "self.version",
                "guzzle/plugin-md5": "self.version",
                "guzzle/plugin-mock": "self.version",
                "guzzle/plugin-oauth": "self.version",
                "guzzle/service": "self.version",
                "guzzle/stream": "self.version"
            },
            "require-dev": {
                "doctrine/cache": "*",
                "monolog/monolog": "1.*",
                "phpunit/phpunit": "3.7.*",
                "psr/log": "1.0.*",
                "symfony/class-loader": "*",
                "zendframework/zend-cache": "<2.3",
                "zendframework/zend-log": "<2.3"
            },
            "type": "library",
            "extra": {
                "branch-alias": {
                    "dev-master": "3.8-dev"
                }
            },
            "autoload": {
                "psr-0": {
                    "Guzzle": "src/",
                    "Guzzle\\Tests": "tests/"
                }
            },
            "notification-url": "https://packagist.org/downloads/",
            "license": [
                "MIT"
            ],
            "authors": [
                {
                    "name": "Michael Dowling",
                    "email": "mtdowling@gmail.com",
                    "homepage": "https://github.com/mtdowling"
                },
                {
                    "name": "Guzzle Community",
                    "homepage": "https://github.com/guzzle/guzzle/contributors"
                }
            ],
            "description": "Guzzle is a PHP HTTP client library and framework for building RESTful web service clients",
            "homepage": "http://guzzlephp.org/",
            "keywords": [
                "client",
                "curl",
                "framework",
                "http",
                "http client",
                "rest",
                "web service"
            ],
            "time": "2014-01-28 22:29:15"
        },
        {
            "name": "jasig/phpcas",
            "version": "1.3.3",
            "source": {
                "type": "git",
                "url": "https://github.com/Jasig/phpCAS.git",
                "reference": "b6f5d484735d3b0e80b068a87bd1eabac04b2cbe"
            },
            "dist": {
                "type": "zip",
                "url": "https://api.github.com/repos/Jasig/phpCAS/zipball/b6f5d484735d3b0e80b068a87bd1eabac04b2cbe",
                "reference": "b6f5d484735d3b0e80b068a87bd1eabac04b2cbe",
                "shasum": ""
            },
            "require": {
                "php": ">=5.0.0"
            },
            "require-dev": {
                "phpunit/phpunit": "~3.7.10"
            },
            "type": "library",
            "extra": {
                "branch-alias": {
                    "dev-master": "1.3.x-dev"
                }
            },
            "autoload": {
                "classmap": [
                    "source/"
                ]
            },
            "notification-url": "https://packagist.org/downloads/",
            "license": [
                "Apache-2.0"
            ],
            "authors": [
                {
                    "name": "Joachim Fritschi",
                    "homepage": "https://wiki.jasig.org/display/~fritschi"
                },
                {
                    "name": "Adam Franco",
                    "homepage": "https://wiki.jasig.org/display/~adamfranco"
                }
            ],
            "description": "Provides a simple API for authenticating users against a CAS server",
            "homepage": "https://wiki.jasig.org/display/CASC/phpCAS",
            "keywords": [
                "cas",
                "jasig"
            ],
            "time": "2014-07-24 20:29:29"
        },
        {
            "name": "johnwohlers/sip2",
            "version": "dev-master",
            "dist": {
                "type": "file",
                "url": "https://php-sip2.googlecode.com/svn/trunk/sip2.class.php",
                "reference": null,
                "shasum": null
            },
            "type": "library",
            "autoload": {
                "classmap": [
                    "/"
                ]
            }
        },
        {
            "name": "los/losrecaptcha",
            "version": "1.0.0",
            "source": {
                "type": "git",
                "url": "https://github.com/Lansoweb/LosReCaptcha.git",
                "reference": "2e18af8d57286c28c1951c7305f8379e7304b203"
            },
            "dist": {
                "type": "zip",
                "url": "https://api.github.com/repos/Lansoweb/LosReCaptcha/zipball/2e18af8d57286c28c1951c7305f8379e7304b203",
                "reference": "2e18af8d57286c28c1951c7305f8379e7304b203",
                "shasum": ""
            },
            "require": {
                "php": ">=5.4.0",
                "zendframework/zendframework": ">=2.3.2,<3.0.0"
            },
            "require-dev": {
                "satooshi/php-coveralls": "dev-master"
            },
            "suggest": {
                "los/losbase": "los/losbase for some abstract classes to speed development ",
                "los/loslog": "los/loslog for logging",
                "los/losui": "los/losui for twitter bootstrap 3 styling, jquery, chosen and other libraries"
            },
            "type": "library",
            "autoload": {
                "psr-4": {
                    "LosReCaptcha\\": "src/"
                },
                "psr-0": {
                    "LosReCaptcha\\": "src/"
                },
                "classmap": [
                    "./"
                ]
            },
            "notification-url": "https://packagist.org/downloads/",
            "license": [
                "BSD-3-Clause"
            ],
            "authors": [
                {
                    "name": "Leandro Silva",
                    "email": "leandro@leandrosilva.info",
                    "homepage": "http://leandrosilva.info"
                }
            ],
            "description": "ZF2 module for integration with new ReCaptcha service form Google",
            "homepage": "http://github.com/Lansoweb/LosReCaptcha",
            "keywords": [
                "captcha",
                "los",
                "module",
                "recaptcha",
                "zf2"
            ],
            "time": "2015-04-28 15:40:23"
        },
        {
            "name": "mobileesp/mdetect",
            "version": "dev-master",
            "dist": {
                "type": "file",
                "url": "http://mobileesp.googlecode.com/svn/PHP/mdetect.php",
                "reference": null,
                "shasum": null
            },
            "type": "library",
            "autoload": {
                "classmap": [
                    "/"
                ]
            }
        },
        {
            "name": "ocramius/proxy-manager",
            "version": "1.0.0",
            "source": {
                "type": "git",
                "url": "https://github.com/Ocramius/ProxyManager.git",
                "reference": "a80a39fac4fbd771aea7d3871929933a3a1bbf3e"
            },
            "dist": {
                "type": "zip",
                "url": "https://api.github.com/repos/Ocramius/ProxyManager/zipball/a80a39fac4fbd771aea7d3871929933a3a1bbf3e",
                "reference": "a80a39fac4fbd771aea7d3871929933a3a1bbf3e",
                "shasum": ""
            },
            "require": {
                "php": ">=5.3.3",
                "zendframework/zend-code": ">2.2.5,<3.0"
            },
            "require-dev": {
                "ext-phar": "*",
                "phpunit/phpunit": "~4.0",
                "squizlabs/php_codesniffer": "1.5.*"
            },
            "suggest": {
                "ocramius/generated-hydrator": "To have very fast object to array to object conversion for ghost objects",
                "zendframework/zend-json": "To have the JsonRpc adapter (Remote Object feature)",
                "zendframework/zend-soap": "To have the Soap adapter (Remote Object feature)",
                "zendframework/zend-stdlib": "To use the hydrator proxy",
                "zendframework/zend-xmlrpc": "To have the XmlRpc adapter (Remote Object feature)"
            },
            "type": "library",
            "extra": {
                "branch-alias": {
                    "dev-master": "2.0.x-dev"
                }
            },
            "autoload": {
                "psr-0": {
                    "ProxyManager\\": "src"
                }
            },
            "notification-url": "https://packagist.org/downloads/",
            "license": [
                "MIT"
            ],
            "authors": [
                {
                    "name": "Marco Pivetta",
                    "email": "ocramius@gmail.com",
                    "homepage": "http://ocramius.github.com/"
                }
            ],
            "description": "A library providing utilities to generate, instantiate and generally operate with Object Proxies",
            "homepage": "https://github.com/Ocramius/ProxyManager",
            "keywords": [
                "aop",
                "lazy loading",
                "proxy",
                "proxy pattern",
                "service proxies"
            ],
            "time": "2014-12-12 10:59:05"
        },
        {
            "name": "oyejorge/less.php",
            "version": "v1.7.0.4",
            "source": {
                "type": "git",
                "url": "https://github.com/oyejorge/less.php.git",
                "reference": "fc971e6d3eb54dff3d3eba4734ff207d37cb4e0e"
            },
            "dist": {
                "type": "zip",
                "url": "https://api.github.com/repos/oyejorge/less.php/zipball/fc971e6d3eb54dff3d3eba4734ff207d37cb4e0e",
                "reference": "fc971e6d3eb54dff3d3eba4734ff207d37cb4e0e",
                "shasum": ""
            },
            "require": {
                "php": ">=5.2"
            },
            "bin": [
                "bin/lessc"
            ],
            "type": "library",
            "autoload": {
                "psr-0": {
                    "Less": "lib/"
                },
                "classmap": [
                    "lessc.inc.php"
                ]
            },
            "notification-url": "https://packagist.org/downloads/",
            "license": [
                "Apache-2.0"
            ],
            "authors": [
                {
                    "name": "Matt Agar",
                    "homepage": "https://github.com/agar"
                },
                {
                    "name": "Martin Jantošovič",
                    "homepage": "https://github.com/Mordred"
                },
                {
                    "name": "Josh Schmidt",
                    "homepage": "https://github.com/oyejorge"
                }
            ],
            "description": "PHP port of the Javascript version of LESS http://lesscss.org",
            "homepage": "http://lessphp.gpeasy.com",
            "keywords": [
                "css",
                "less",
                "less.js",
                "lesscss",
                "php",
                "stylesheet"
            ],
            "time": "2015-05-27 17:50:32"
        },
        {
            "name": "pear-pear.php.net/Archive_Tar",
            "version": "1.3.16",
            "dist": {
                "type": "file",
                "url": "http://pear.php.net/get/Archive_Tar-1.3.16.tgz",
                "reference": null,
                "shasum": null
            },
            "require": {
                "php": ">=4.3.0.0"
            },
            "replace": {
                "pear-pear/archive_tar": "== 1.3.16.0"
            },
            "type": "pear-library",
            "autoload": {
                "classmap": [
                    ""
                ]
            },
            "include-path": [
                "/"
            ],
            "license": [
                "New BSD\n License"
            ],
            "description": "This class provides handling of tar files in PHP.\nIt supports creating, listing, extracting and adding to tar files.\nGzip support is available if PHP has the zlib extension built-in or\nloaded. Bz2 compression is also supported with the bz2 extension loaded."
        },
        {
            "name": "pear-pear.php.net/Console_Getopt",
            "version": "1.4.0",
            "dist": {
                "type": "file",
                "url": "http://pear.php.net/get/Console_Getopt-1.4.0.tgz",
                "reference": null,
                "shasum": null
            },
            "require": {
                "php": ">=5.4.0.0"
            },
            "replace": {
                "pear-pear/console_getopt": "== 1.4.0.0"
            },
            "type": "pear-library",
            "autoload": {
                "classmap": [
                    ""
                ]
            },
            "include-path": [
                "/"
            ],
            "license": [
                "PHP License"
            ],
            "description": "This is a PHP implementation of &quot;getopt&quot; supporting both\nshort and long options."
        },
        {
            "name": "pear-pear.php.net/File_MARC",
            "version": "1.1.1",
            "dist": {
                "type": "file",
                "url": "http://pear.php.net/get/File_MARC-1.1.1.tgz",
                "reference": null,
                "shasum": null
            },
            "require": {
                "php": ">=5.3.0.0"
            },
            "replace": {
                "pear-pear/file_marc": "== 1.1.1.0"
            },
            "type": "pear-library",
            "autoload": {
                "classmap": [
                    ""
                ]
            },
            "include-path": [
                "/"
            ],
            "license": [
                "GNU Lesser General Public License"
            ],
            "description": "The standard for machine-readable cataloging (MARC) records is documented at http://loc.gov/marc/. This package enables you to read existing MARC records from a file, string, or (using the YAZ extension), from a Z39.50 source. You can also use this package to create new MARC records.\n\nThis package is based on the PHP MARC package, originally called \"php-marc\", that is part of the Emilda Project (http://www.emilda.org).  Christoffer Landtman generously agreed to make the \"php-marc\" code available under the GNU LGPL so it could be used as the basis of this PEAR package."
        },
        {
            "name": "pear-pear.php.net/PEAR",
            "version": "1.9.5",
            "dist": {
                "type": "file",
                "url": "http://pear.php.net/get/PEAR-1.9.5.tgz",
                "reference": null,
                "shasum": null
            },
            "require": {
                "ext-pcre": "*",
                "ext-xml": "*",
                "pear-pear.php.net/archive_tar": ">=1.3.11.0",
                "pear-pear.php.net/console_getopt": ">=1.2.0.0",
                "pear-pear.php.net/structures_graph": ">=1.0.2.0",
                "pear-pear.php.net/xml_util": ">=1.2.0.0",
                "php": ">=4.4.0.0,!=5.0.0.0,!=5.1.0.0,!=5.1.1.0,!=5.1.2.0,!=5.1.3.0,!=5.1.4.0,!=5.1.5.0"
            },
            "conflict": {
                "pear-pear.php.net/pear_frontend_gtk": "<0.4.0.0",
                "pear-pear.php.net/pear_frontend_web": "<=0.4.0.0"
            },
            "replace": {
                "pear-pear/pear": "== 1.9.5.0"
            },
            "type": "pear-library",
            "autoload": {
                "classmap": [
                    ""
                ]
            },
            "include-path": [
                "/"
            ],
            "license": [
                "New BSD License"
            ],
            "description": "The PEAR package contains:\n * the PEAR installer, for creating, distributing\n   and installing packages\n * the PEAR_Exception PHP5 error handling mechanism\n * the PEAR_ErrorStack advanced error handling mechanism\n * the PEAR_Error error handling mechanism\n * the OS_Guess class for retrieving info about the OS\n   where PHP is running on\n * the System class for quick handling of common operations\n   with files and directories\n * the PEAR base class\n  Features in a nutshell:\n  * full support for channels\n  * pre-download dependency validation\n  * new package.xml 2.0 format allows tremendous flexibility while maintaining BC\n  * support for optional dependency groups and limited support for sub-packaging\n  * robust dependency support\n  * full dependency validation on uninstall\n  * remote install for hosts with only ftp access - no more problems with\n    restricted host installation\n  * full support for mirroring\n  * support for bundling several packages into a single tarball\n  * support for static dependencies on a url-based package\n  * support for custom file roles and installation tasks"
        },
        {
            "name": "pear-pear.php.net/Structures_Graph",
            "version": "1.1.0",
            "dist": {
                "type": "file",
                "url": "http://pear.php.net/get/Structures_Graph-1.1.0.tgz",
                "reference": null,
                "shasum": null
            },
            "require": {
                "php": ">=5.3.0.0"
            },
            "replace": {
                "pear-pear/structures_graph": "== 1.1.0.0"
            },
            "type": "pear-library",
            "autoload": {
                "classmap": [
                    ""
                ]
            },
            "include-path": [
                "/"
            ],
            "license": [
                "LGPL License"
            ],
            "description": "Structures_Graph is a package for creating and manipulating graph datastructures. It allows building of directed\nand undirected graphs, with data and metadata stored in nodes. The library provides functions for graph traversing\nas well as for characteristic extraction from the graph topology."
        },
        {
            "name": "pear-pear.php.net/Validate",
            "version": "0.8.5",
            "dist": {
                "type": "file",
                "url": "http://pear.php.net/get/Validate-0.8.5.tgz",
                "reference": null,
                "shasum": null
            },
            "require": {
                "php": ">=4.2.0.0"
            },
            "replace": {
                "pear-pear/validate": "== 0.8.5.0"
            },
            "type": "pear-library",
            "autoload": {
                "classmap": [
                    ""
                ]
            },
            "include-path": [
                "/"
            ],
            "license": [
                "New BSD"
            ],
            "description": "Package to validate various datas. It includes :\n    - numbers (min/max, decimal or not)\n    - email (syntax, domain check, rfc822)\n    - string (predifined type alpha upper and/or lowercase, numeric,...)\n    - date (min, max, rfc822 compliant)\n    - uri (RFC2396)\n    - possibility valid multiple data with a single method call (::multiple)"
        },
        {
            "name": "pear-pear.php.net/Validate_ISPN",
            "version": "0.6.1",
            "dist": {
                "type": "file",
                "url": "http://pear.php.net/get/Validate_ISPN-0.6.1.tgz",
                "reference": null,
                "shasum": null
            },
            "require": {
                "pear-pear.php.net/validate": ">=0.5.0.0",
                "php": ">=4.1.0.0"
            },
            "replace": {
                "pear-pear/validate_ispn": "== 0.6.1.0"
            },
            "type": "pear-library",
            "autoload": {
                "classmap": [
                    ""
                ]
            },
            "include-path": [
                "/"
            ],
            "license": [
                "New BSD"
            ],
            "description": "Package containes ISPN (International Standard Product Numbers) validations such as:\n * ISSN\n * ISBN\n * ISMN\n * ISRC (International Standard Recording Code)\n * EAN8\n * EAN13\n * EAN14\n * UCC12\n * SSCC"
        },
        {
            "name": "pear-pear.php.net/XML_Util",
            "version": "1.3.0",
            "dist": {
                "type": "file",
                "url": "http://pear.php.net/get/XML_Util-1.3.0.tgz",
                "reference": null,
                "shasum": null
            },
            "require": {
                "ext-pcre": "*",
                "php": ">=5.3.0.0"
            },
            "replace": {
                "pear-pear/xml_util": "== 1.3.0.0"
            },
            "type": "pear-library",
            "autoload": {
                "classmap": [
                    ""
                ]
            },
            "include-path": [
                "/"
            ],
            "license": [
                "BSD License"
            ],
            "description": "Selection of methods that are often needed when working with XML documents.  Functionality includes creating of attribute lists from arrays, creation of tags, validation of XML names and more."
        },
        {
            "name": "serialssolutions/summon",
            "version": "v1.0.0",
            "source": {
                "type": "git",
                "url": "https://github.com/summon/Summon.php.git",
                "reference": "ce26752adfded96aff2f4422991078eedfc740a5"
            },
            "dist": {
                "type": "zip",
                "url": "https://api.github.com/repos/summon/Summon.php/zipball/ce26752adfded96aff2f4422991078eedfc740a5",
                "reference": "ce26752adfded96aff2f4422991078eedfc740a5",
                "shasum": ""
            },
            "type": "library",
            "autoload": {
                "psr-0": {
                    "SerialsSolutions": ""
                }
            },
            "notification-url": "https://packagist.org/downloads/",
            "license": [
                "GPL-2.0"
            ],
            "authors": [
                {
                    "name": "Demian Katz",
                    "email": "demian.katz@villanova.edu"
                }
            ],
            "description": "Library for interacting with Serials Solutions' Summon API.",
            "time": "2013-11-13 19:07:09"
        },
        {
            "name": "symfony/event-dispatcher",
            "version": "v2.6.5",
            "target-dir": "Symfony/Component/EventDispatcher",
            "source": {
                "type": "git",
                "url": "https://github.com/symfony/EventDispatcher.git",
                "reference": "70f7c8478739ad21e3deef0d977b38c77f1fb284"
            },
            "dist": {
                "type": "zip",
                "url": "https://api.github.com/repos/symfony/EventDispatcher/zipball/70f7c8478739ad21e3deef0d977b38c77f1fb284",
                "reference": "70f7c8478739ad21e3deef0d977b38c77f1fb284",
                "shasum": ""
            },
            "require": {
                "php": ">=5.3.3"
            },
            "require-dev": {
                "psr/log": "~1.0",
                "symfony/config": "~2.0,>=2.0.5",
                "symfony/dependency-injection": "~2.6",
                "symfony/expression-language": "~2.6",
                "symfony/phpunit-bridge": "~2.7",
                "symfony/stopwatch": "~2.3"
            },
            "suggest": {
                "symfony/dependency-injection": "",
                "symfony/http-kernel": ""
            },
            "type": "library",
            "extra": {
                "branch-alias": {
                    "dev-master": "2.6-dev"
                }
            },
            "autoload": {
                "psr-0": {
                    "Symfony\\Component\\EventDispatcher\\": ""
                }
            },
            "notification-url": "https://packagist.org/downloads/",
            "license": [
                "MIT"
            ],
            "authors": [
                {
                    "name": "Symfony Community",
                    "homepage": "http://symfony.com/contributors"
                },
                {
                    "name": "Fabien Potencier",
                    "email": "fabien@symfony.com"
                }
            ],
            "description": "Symfony EventDispatcher Component",
            "homepage": "http://symfony.com",
            "time": "2015-03-13 17:37:22"
        },
        {
            "name": "symfony/yaml",
<<<<<<< HEAD
            "version": "v2.6.5",
            "target-dir": "Symfony/Component/Yaml",
            "source": {
                "type": "git",
                "url": "https://github.com/symfony/Yaml.git",
                "reference": "0cd8e72071e46e15fc072270ae39ea1b66b10a9d"
            },
            "dist": {
                "type": "zip",
                "url": "https://api.github.com/repos/symfony/Yaml/zipball/0cd8e72071e46e15fc072270ae39ea1b66b10a9d",
                "reference": "0cd8e72071e46e15fc072270ae39ea1b66b10a9d",
=======
            "version": "v2.7.1",
            "source": {
                "type": "git",
                "url": "https://github.com/symfony/Yaml.git",
                "reference": "9808e75c609a14f6db02f70fccf4ca4aab53c160"
            },
            "dist": {
                "type": "zip",
                "url": "https://api.github.com/repos/symfony/Yaml/zipball/9808e75c609a14f6db02f70fccf4ca4aab53c160",
                "reference": "9808e75c609a14f6db02f70fccf4ca4aab53c160",
>>>>>>> 126be90e
                "shasum": ""
            },
            "require": {
                "php": ">=5.3.9"
            },
            "require-dev": {
                "symfony/phpunit-bridge": "~2.7"
            },
            "require-dev": {
                "symfony/phpunit-bridge": "~2.7"
            },
            "type": "library",
            "extra": {
                "branch-alias": {
                    "dev-master": "2.7-dev"
                }
            },
            "autoload": {
                "psr-4": {
                    "Symfony\\Component\\Yaml\\": ""
                }
            },
            "notification-url": "https://packagist.org/downloads/",
            "license": [
                "MIT"
            ],
            "authors": [
                {
                    "name": "Fabien Potencier",
                    "email": "fabien@symfony.com"
                },
                {
                    "name": "Symfony Community",
                    "homepage": "https://symfony.com/contributors"
                }
            ],
            "description": "Symfony Yaml Component",
<<<<<<< HEAD
            "homepage": "http://symfony.com",
            "time": "2015-03-12 10:28:44"
=======
            "homepage": "https://symfony.com",
            "time": "2015-06-10 15:30:22"
>>>>>>> 126be90e
        },
        {
            "name": "vufind-org/vufindcode",
            "version": "v1.0.2",
            "source": {
                "type": "git",
                "url": "https://github.com/vufind-org/vufindcode.git",
                "reference": "1c6a0ad73cdf24c363f0e0564ac29ef1ba323ec0"
            },
            "dist": {
                "type": "zip",
                "url": "https://api.github.com/repos/vufind-org/vufindcode/zipball/1c6a0ad73cdf24c363f0e0564ac29ef1ba323ec0",
                "reference": "1c6a0ad73cdf24c363f0e0564ac29ef1ba323ec0",
                "shasum": ""
            },
            "require": {
                "php": ">=5.3.0"
            },
            "type": "library",
            "autoload": {
                "psr-0": {
                    "VuFindCode\\": "src/"
                }
            },
            "notification-url": "https://packagist.org/downloads/",
            "license": [
                "GPL-2.0"
            ],
            "authors": [
                {
                    "name": "Demian Katz",
                    "email": "demian.katz@villanova.edu"
                }
            ],
            "description": "Class for representing ISBNs (a VuFind support library)",
            "time": "2014-09-17 15:48:11"
        },
        {
            "name": "vufind-org/vufindhttp",
            "version": "v1.0.4",
            "source": {
                "type": "git",
                "url": "https://github.com/vufind-org/vufindhttp.git",
                "reference": "1b03d31c914faa6e50b6fe811fe609328d1d287b"
            },
            "dist": {
                "type": "zip",
                "url": "https://api.github.com/repos/vufind-org/vufindhttp/zipball/1b03d31c914faa6e50b6fe811fe609328d1d287b",
                "reference": "1b03d31c914faa6e50b6fe811fe609328d1d287b",
                "shasum": ""
            },
            "require": {
                "zendframework/zend-http": ">=2.2"
            },
            "require-dev": {
                "zendframework/zend-uri": ">=2.2"
            },
            "type": "library",
            "autoload": {
                "psr-0": {
                    "VuFindHttp\\": "src/"
                }
            },
            "notification-url": "https://packagist.org/downloads/",
            "license": [
                "GPL-2.0"
            ],
            "authors": [
                {
                    "name": "David Maus",
                    "email": "maus@hab.de",
                    "role": "Developer"
                },
                {
                    "name": "Demian Katz",
                    "email": "demian.katz@villanova.edu",
                    "role": "Maintainer"
                }
            ],
            "description": "VuFind 2.x HTTP service library",
            "homepage": "http://vufind.org/",
            "time": "2015-03-10 16:22:47"
        },
        {
            "name": "worldcat/discovery",
            "version": "0.15.0",
            "source": {
                "type": "git",
                "url": "https://github.com/OCLC-Developer-Network/worldcat-discovery-php.git",
                "reference": "c087cf71d83e2a96644f68784a9536916df53c66"
            },
            "require": {
                "easyrdf/easyrdf": "*",
                "ext-curl": "*",
                "ext-json": "*",
                "ext-openssl": "*",
                "guzzle/guzzle": ">=3.7.0,<3.9.0",
                "lib-curl": "*",
                "lib-openssl": "*",
                "oclc/auth": "*",
                "php": ">=5.4.0"
            },
            "require-dev": {
                "php-vcr/php-vcr": "dev-master",
                "php-vcr/phpunit-testlistener-vcr": "*",
                "phpdocumentor/phpdocumentor": "2.*",
                "phpunit/phpunit": "~3",
                "zendframework/zend-log": "2.0.*"
            },
            "type": "library",
            "autoload": {
                "psr-4": {
                    "WorldCat\\Discovery\\": "src/"
                }
            },
            "license": [
                "Apache-2.0"
            ],
            "description": "Library to interact with OCLC's WorldCat Discovery Web Services",
            "keywords": [
                "OCLC"
            ],
            "time": "2014-12-18 21:04:36"
        },
        {
            "name": "zendframework/zendframework",
            "version": "2.3.7",
            "source": {
                "type": "git",
                "url": "https://github.com/zendframework/zf2.git",
                "reference": "a1aae5fdd27a422beb32c56ddf5a197654a0f94a"
            },
            "dist": {
                "type": "zip",
                "url": "https://packages.zendframework.com/composer/zendframework-zendframework-a1aae5fdd27a422beb32c56ddf5a197654a0f94a-zip-06d4c7.zip",
                "reference": "a1aae5fdd27a422beb32c56ddf5a197654a0f94a",
                "shasum": "7033dd58d94b0c75fae8a00001f8a7275c218209"
            },
            "require": {
                "php": ">=5.3.23",
                "zendframework/zendxml": "~1.0-dev"
            },
            "replace": {
                "zendframework/zend-authentication": "self.version",
                "zendframework/zend-barcode": "self.version",
                "zendframework/zend-cache": "self.version",
                "zendframework/zend-captcha": "self.version",
                "zendframework/zend-code": "self.version",
                "zendframework/zend-config": "self.version",
                "zendframework/zend-console": "self.version",
                "zendframework/zend-crypt": "self.version",
                "zendframework/zend-db": "self.version",
                "zendframework/zend-debug": "self.version",
                "zendframework/zend-di": "self.version",
                "zendframework/zend-dom": "self.version",
                "zendframework/zend-escaper": "self.version",
                "zendframework/zend-eventmanager": "self.version",
                "zendframework/zend-feed": "self.version",
                "zendframework/zend-file": "self.version",
                "zendframework/zend-filter": "self.version",
                "zendframework/zend-form": "self.version",
                "zendframework/zend-http": "self.version",
                "zendframework/zend-i18n": "self.version",
                "zendframework/zend-inputfilter": "self.version",
                "zendframework/zend-json": "self.version",
                "zendframework/zend-ldap": "self.version",
                "zendframework/zend-loader": "self.version",
                "zendframework/zend-log": "self.version",
                "zendframework/zend-mail": "self.version",
                "zendframework/zend-math": "self.version",
                "zendframework/zend-memory": "self.version",
                "zendframework/zend-mime": "self.version",
                "zendframework/zend-modulemanager": "self.version",
                "zendframework/zend-mvc": "self.version",
                "zendframework/zend-navigation": "self.version",
                "zendframework/zend-paginator": "self.version",
                "zendframework/zend-permissions-acl": "self.version",
                "zendframework/zend-permissions-rbac": "self.version",
                "zendframework/zend-progressbar": "self.version",
                "zendframework/zend-resources": "self.version",
                "zendframework/zend-serializer": "self.version",
                "zendframework/zend-server": "self.version",
                "zendframework/zend-servicemanager": "self.version",
                "zendframework/zend-session": "self.version",
                "zendframework/zend-soap": "self.version",
                "zendframework/zend-stdlib": "self.version",
                "zendframework/zend-tag": "self.version",
                "zendframework/zend-test": "self.version",
                "zendframework/zend-text": "self.version",
                "zendframework/zend-uri": "self.version",
                "zendframework/zend-validator": "self.version",
                "zendframework/zend-version": "self.version",
                "zendframework/zend-view": "self.version",
                "zendframework/zend-xmlrpc": "self.version"
            },
            "require-dev": {
                "doctrine/annotations": ">=1.0",
                "fabpot/php-cs-fixer": "1.*",
                "ircmaxell/random-lib": "dev-master",
                "ircmaxell/security-lib": "dev-master",
                "mikey179/vfsstream": "1.2.*",
                "phpunit/phpunit": "3.7.*",
                "satooshi/php-coveralls": "dev-master",
                "sebastianbergmann/phpcov": "1.1.0"
            },
            "suggest": {
                "doctrine/annotations": "Doctrine Annotations >=1.0 for annotation features",
                "ext-intl": "ext/intl for i18n features (included in default builds of PHP)",
                "ircmaxell/random-lib": "Fallback random byte generator for Zend\\Math\\Rand if OpenSSL/Mcrypt extensions are unavailable",
                "ocramius/proxy-manager": "ProxyManager 0.5.* to handle lazy initialization of services",
                "zendframework/zendpdf": "ZendPdf for creating PDF representations of barcodes",
                "zendframework/zendservice-recaptcha": "ZendService\\ReCaptcha for rendering ReCaptchas in Zend\\Captcha and/or Zend\\Form"
            },
            "bin": [
                "bin/classmap_generator.php",
                "bin/pluginmap_generator.php",
                "bin/templatemap_generator.php"
            ],
            "type": "library",
            "extra": {
                "branch-alias": {
                    "dev-master": "2.3-dev",
                    "dev-develop": "2.4-dev"
                }
            },
            "autoload": {
                "psr-0": {
                    "Zend\\": "library/"
                }
            },
            "autoload-dev": {
                "psr-0": {
                    "ZendTest\\": "tests/"
                }
            },
            "license": [
                "BSD-3-Clause"
            ],
            "description": "Zend Framework 2",
            "homepage": "http://framework.zend.com/",
            "keywords": [
                "framework",
                "zf2"
            ],
            "support": {
                "source": "https://github.com/zendframework/zf2/tree/release-2.3.7",
                "issues": "https://github.com/zendframework/zf2/issues"
            },
            "time": "2015-03-12 16:55:53"
        },
        {
            "name": "zendframework/zendrest",
            "version": "2.0.2",
            "source": {
                "type": "git",
                "url": "https://github.com/zendframework/ZendRest.git",
                "reference": "7427d242b4546e5aef1206d2c97e402109d8843e"
            },
            "dist": {
                "type": "zip",
                "url": "https://packages.zendframework.com/composer/zendframework-zendrest-7427d242b4546e5aef1206d2c97e402109d8843e-zip-da96cc.zip",
                "reference": "7427d242b4546e5aef1206d2c97e402109d8843e",
                "shasum": "cd304d9e2fccccbd98348bfbead7d42b102e565a"
            },
            "require": {
                "php": ">=5.3.3",
                "zendframework/zend-http": "~2.0",
                "zendframework/zend-uri": "~2.0",
                "zendframework/zendxml": "~1.0-dev"
            },
            "type": "library",
            "autoload": {
                "psr-0": {
                    "ZendRest": "library/"
                }
            },
            "license": [
                "BSD-3-Clause"
            ],
            "description": " ",
            "homepage": "http://packages.zendframework.com/",
            "keywords": [
                "rest",
                "zf2"
            ],
            "support": {
                "source": "https://github.com/zendframework/ZendRest/tree/release-2.0.2",
                "issues": "https://github.com/zendframework/ZendRest/issues"
            },
            "time": "2014-03-05 22:32:09"
        },
        {
            "name": "zendframework/zendservice-amazon",
            "version": "2.0.4",
            "source": {
                "type": "git",
                "url": "https://github.com/zendframework/ZendService_Amazon.git",
                "reference": "a44eec522c622970a6c6666dc308ec6daad08ed4"
            },
            "dist": {
                "type": "zip",
                "url": "https://packages.zendframework.com/composer/zendframework-zendservice-amazon-2.0.4-db4e7c.zip",
                "reference": "a44eec522c622970a6c6666dc308ec6daad08ed4",
                "shasum": "6725f42e30e9fa4fa2f8476d650fc07118900569"
            },
            "require": {
                "php": ">=5.3.3",
                "zendframework/zend-crypt": "~2.0",
                "zendframework/zend-http": "~2.0",
                "zendframework/zend-json": "~2.0",
                "zendframework/zendrest": "~2.0",
                "zendframework/zendxml": "~1.0-dev"
            },
            "require-dev": {
                "fabpot/php-cs-fixer": "~1.7.0",
                "phpunit/phpunit": "~4.0",
                "zendframework/zend-i18n": "~2.0"
            },
            "suggest": {
                "zendframework/zend-uri": "Zend\\Uri component"
            },
            "type": "library",
            "extra": {
                "branch-alias": {
                    "dev-master": "2.0.x-dev"
                }
            },
            "autoload": {
                "psr-0": {
                    "ZendService\\Amazon\\": "library/"
                }
            },
            "autoload-dev": {
                "psr-0": {
                    "ZendServiceTest\\Amazon\\": "tests/ZendServiceTest/Amazon/"
                }
            },
            "license": [
                "BSD-3-Clause"
            ],
            "description": "OOP wrapper for the Amazon web service",
            "homepage": "http://packages.zendframework.com/",
            "keywords": [
                "amazon",
                "ec2",
                "s3",
                "simpledb",
                "sqs",
                "zf2"
            ],
            "time": "2015-06-04 19:47:46"
        },
        {
            "name": "zendframework/zendxml",
            "version": "1.0.0",
            "source": {
                "type": "git",
                "url": "https://github.com/zendframework/ZendXml.git",
                "reference": "559b34f426d33a11c3db118e00ce14bb8dc64e5f"
            },
            "dist": {
                "type": "zip",
                "url": "https://packages.zendframework.com/composer/zendframework-zendxml-559b34f426d33a11c3db118e00ce14bb8dc64e5f-zip-6cf7a2.zip",
                "reference": "559b34f426d33a11c3db118e00ce14bb8dc64e5f",
                "shasum": "39abc614b5c26bcbf8102e203c52dee73c4460a8"
            },
            "require": {
                "php": ">=5.3.3"
            },
            "require-dev": {
                "fabpot/php-cs-fixer": "*@dev",
                "phpunit/phpunit": "~3.7"
            },
            "type": "library",
            "extra": {
                "branch-alias": {
                    "dev-master": "1.0-dev"
                }
            },
            "autoload": {
                "psr-0": {
                    "ZendXml": "library/"
                }
            },
            "license": [
                "BSD-3-Clause"
            ],
            "description": "Utility library for XML usage, best practices, and security in PHP",
            "homepage": "http://packages.zendframework.com/",
            "keywords": [
                "security",
                "xml",
                "zf2"
            ],
            "support": {
                "source": "https://github.com/zendframework/ZendXml/tree/master",
                "issues": "https://github.com/zendframework/ZendXml/issues"
            },
            "time": "2014-03-05 22:25:44"
        },
        {
            "name": "zf-commons/zfc-rbac",
            "version": "v2.5.2",
            "source": {
                "type": "git",
                "url": "https://github.com/ZF-Commons/zfc-rbac.git",
                "reference": "8046ed9683739ac227ca4f8da7318c2ea330589f"
            },
            "dist": {
                "type": "zip",
                "url": "https://api.github.com/repos/ZF-Commons/zfc-rbac/zipball/8046ed9683739ac227ca4f8da7318c2ea330589f",
                "reference": "8046ed9683739ac227ca4f8da7318c2ea330589f",
                "shasum": ""
            },
            "require": {
                "php": ">=5.4",
                "zendframework/zend-mvc": "~2.2",
                "zendframework/zend-servicemanager": "~2.2",
                "zfr/rbac": "~1.2"
            },
            "require-dev": {
                "doctrine/common": "~2.4",
                "doctrine/doctrine-module": "~0.8",
                "doctrine/doctrine-orm-module": "~0.8",
                "phpunit/phpunit": "~3.7",
                "satooshi/php-coveralls": "~0.6",
                "squizlabs/php_codesniffer": "1.4.*",
                "zendframework/zend-developer-tools": "dev-master",
                "zendframework/zendframework": "~2.2"
            },
            "suggest": {
                "doctrine/doctrine-module": "if you want to use Doctrine role provider",
                "zendframework/zend-developer-tools": "if you want to show information about the roles"
            },
            "type": "library",
            "extra": {
                "branch-alias": {
                    "dev-master": "2.4-dev",
                    "dev-develop": "3.0-dev"
                }
            },
            "autoload": {
                "psr-0": {
                    "ZfcRbac\\": "src/"
                }
            },
            "notification-url": "https://packagist.org/downloads/",
            "license": [
                "MIT"
            ],
            "authors": [
                {
                    "name": "Kyle Spraggs",
                    "email": "theman@spiffyjr.me",
                    "homepage": "http://www.spiffyjr.me/"
                },
                {
                    "name": "Jean-Marie Leroux",
                    "email": "jmleroux.pro@gmail.com"
                },
                {
                    "name": "Michaël Gallego",
                    "email": "mic.gallego@gmail.com",
                    "homepage": "http://www.michaelgallego.fr"
                }
            ],
            "description": "Zend Framework 2 Module that provides a layer of features of Zend\\Permissions\\Rbac",
            "homepage": "http://www.github.com/ZF-Commons/zfc-rbac",
            "keywords": [
                "module",
                "permissions",
                "rbac",
                "zf2"
            ],
            "time": "2015-05-29 10:13:14"
        },
        {
            "name": "zfr/rbac",
            "version": "1.2.0",
            "source": {
                "type": "git",
                "url": "https://github.com/zf-fr/rbac.git",
                "reference": "493711bfc2a637fd7c6f23b71b7b55a621c35d9d"
            },
            "dist": {
                "type": "zip",
                "url": "https://api.github.com/repos/zf-fr/rbac/zipball/493711bfc2a637fd7c6f23b71b7b55a621c35d9d",
                "reference": "493711bfc2a637fd7c6f23b71b7b55a621c35d9d",
                "shasum": ""
            },
            "require": {
                "php": ">=5.4"
            },
            "require-dev": {
                "phpunit/phpunit": "~3.7",
                "satooshi/php-coveralls": "~0.6",
                "squizlabs/php_codesniffer": "1.4.*",
                "zendframework/zend-servicemanager": "~2.2"
            },
            "type": "library",
            "autoload": {
                "psr-0": {
                    "Rbac\\": "src/"
                }
            },
            "notification-url": "https://packagist.org/downloads/",
            "license": [
                "MIT"
            ],
            "authors": [
                {
                    "name": "Michaël Gallego",
                    "email": "mic.gallego@gmail.com",
                    "homepage": "http://michaelgallego.fr"
                }
            ],
            "description": "Zend Framework 3 prototype for Zend\\Permissions\\Rbac.",
            "homepage": "https://github.com/zf-fr/rbac",
            "keywords": [
                "rbac",
                "security",
                "zf2",
                "zf3"
            ],
            "time": "2014-02-06 14:18:34"
        }
    ],
    "packages-dev": [
        {
            "name": "behat/mink",
            "version": "v1.6.1",
            "source": {
                "type": "git",
                "url": "https://github.com/minkphp/Mink.git",
                "reference": "8b68523a339ec991bcd638b39dc8f04f808da88a"
            },
            "dist": {
                "type": "zip",
                "url": "https://api.github.com/repos/minkphp/Mink/zipball/8b68523a339ec991bcd638b39dc8f04f808da88a",
                "reference": "8b68523a339ec991bcd638b39dc8f04f808da88a",
                "shasum": ""
            },
            "require": {
                "php": ">=5.3.1",
                "symfony/css-selector": "~2.0"
            },
            "suggest": {
                "behat/mink-browserkit-driver": "extremely fast headless driver for Symfony\\Kernel-based apps (Sf2, Silex)",
                "behat/mink-goutte-driver": "fast headless driver for any app without JS emulation",
                "behat/mink-selenium2-driver": "slow, but JS-enabled driver for any app (requires Selenium2)",
                "behat/mink-zombie-driver": "fast and JS-enabled headless driver for any app (requires node.js)"
            },
            "type": "library",
            "extra": {
                "branch-alias": {
                    "dev-master": "1.6.x-dev"
                }
            },
            "autoload": {
                "psr-4": {
                    "Behat\\Mink\\": "src/"
                }
            },
            "notification-url": "https://packagist.org/downloads/",
            "license": [
                "MIT"
            ],
            "authors": [
                {
                    "name": "Konstantin Kudryashov",
                    "email": "ever.zet@gmail.com",
                    "homepage": "http://everzet.com"
                }
            ],
            "description": "Browser controller/emulator abstraction for PHP",
            "homepage": "http://mink.behat.org/",
            "keywords": [
                "browser",
                "testing",
                "web"
            ],
            "time": "2015-02-04 17:02:06"
        },
        {
            "name": "behat/mink-zombie-driver",
            "version": "v1.2.0",
            "source": {
                "type": "git",
                "url": "https://github.com/minkphp/MinkZombieDriver.git",
                "reference": "cf15a3a0cc4865bb55253cd033a03a20cee6d2d1"
            },
            "dist": {
                "type": "zip",
                "url": "https://api.github.com/repos/minkphp/MinkZombieDriver/zipball/cf15a3a0cc4865bb55253cd033a03a20cee6d2d1",
                "reference": "cf15a3a0cc4865bb55253cd033a03a20cee6d2d1",
                "shasum": ""
            },
            "require": {
                "behat/mink": "~1.6@dev",
                "php": ">=5.3.1",
                "symfony/process": "~2.1"
            },
            "type": "mink-driver",
            "extra": {
                "branch-alias": {
                    "dev-master": "1.2.x-dev"
                }
            },
            "autoload": {
                "psr-0": {
                    "Behat\\Mink\\Driver": "src/"
                }
            },
            "notification-url": "https://packagist.org/downloads/",
            "license": [
                "MIT"
            ],
            "authors": [
                {
                    "name": "Konstantin Kudryashov",
                    "email": "ever.zet@gmail.com",
                    "homepage": "http://everzet.com"
                },
                {
                    "name": "Pascal Cremer",
                    "email": "b00gizm@gmail.com",
                    "homepage": "http://github.com/b00gizm"
                }
            ],
            "description": "Zombie.js driver for Mink framework",
            "homepage": "http://mink.behat.org/",
            "keywords": [
                "ajax",
                "browser",
                "headless",
                "javascript",
                "testing",
                "zombie"
            ],
            "time": "2014-09-26 12:26:25"
        },
        {
            "name": "symfony/css-selector",
<<<<<<< HEAD
            "version": "v2.6.5",
            "target-dir": "Symfony/Component/CssSelector",
            "source": {
                "type": "git",
                "url": "https://github.com/symfony/CssSelector.git",
                "reference": "86cf0aa16065ffc4545374e9479dd7878bf1d90f"
            },
            "dist": {
                "type": "zip",
                "url": "https://api.github.com/repos/symfony/CssSelector/zipball/86cf0aa16065ffc4545374e9479dd7878bf1d90f",
                "reference": "86cf0aa16065ffc4545374e9479dd7878bf1d90f",
=======
            "version": "v2.7.1",
            "source": {
                "type": "git",
                "url": "https://github.com/symfony/CssSelector.git",
                "reference": "0b5c07b516226b7dd32afbbc82fe547a469c5092"
            },
            "dist": {
                "type": "zip",
                "url": "https://api.github.com/repos/symfony/CssSelector/zipball/0b5c07b516226b7dd32afbbc82fe547a469c5092",
                "reference": "0b5c07b516226b7dd32afbbc82fe547a469c5092",
>>>>>>> 126be90e
                "shasum": ""
            },
            "require": {
                "php": ">=5.3.9"
            },
            "require-dev": {
                "symfony/phpunit-bridge": "~2.7"
            },
            "require-dev": {
                "symfony/phpunit-bridge": "~2.7"
            },
            "type": "library",
            "extra": {
                "branch-alias": {
                    "dev-master": "2.7-dev"
                }
            },
            "autoload": {
                "psr-4": {
                    "Symfony\\Component\\CssSelector\\": ""
                }
            },
            "notification-url": "https://packagist.org/downloads/",
            "license": [
                "MIT"
            ],
            "authors": [
                {
                    "name": "Jean-François Simon",
                    "email": "jeanfrancois.simon@sensiolabs.com"
                },
                {
                    "name": "Fabien Potencier",
                    "email": "fabien@symfony.com"
                },
                {
                    "name": "Symfony Community",
                    "homepage": "https://symfony.com/contributors"
                }
            ],
            "description": "Symfony CssSelector Component",
<<<<<<< HEAD
            "homepage": "http://symfony.com",
            "time": "2015-02-24 11:52:21"
        },
        {
            "name": "symfony/process",
            "version": "v2.6.5",
            "target-dir": "Symfony/Component/Process",
            "source": {
                "type": "git",
                "url": "https://github.com/symfony/Process.git",
                "reference": "4d717f34f3d1d6ab30fbe79f7132960a27f4a0dc"
            },
            "dist": {
                "type": "zip",
                "url": "https://api.github.com/repos/symfony/Process/zipball/4d717f34f3d1d6ab30fbe79f7132960a27f4a0dc",
                "reference": "4d717f34f3d1d6ab30fbe79f7132960a27f4a0dc",
=======
            "homepage": "https://symfony.com",
            "time": "2015-05-15 13:33:16"
        },
        {
            "name": "symfony/process",
            "version": "v2.7.1",
            "source": {
                "type": "git",
                "url": "https://github.com/symfony/Process.git",
                "reference": "552d8efdc80980cbcca50b28d626ac8e36e3cdd1"
            },
            "dist": {
                "type": "zip",
                "url": "https://api.github.com/repos/symfony/Process/zipball/552d8efdc80980cbcca50b28d626ac8e36e3cdd1",
                "reference": "552d8efdc80980cbcca50b28d626ac8e36e3cdd1",
>>>>>>> 126be90e
                "shasum": ""
            },
            "require": {
                "php": ">=5.3.9"
            },
            "require-dev": {
                "symfony/phpunit-bridge": "~2.7"
            },
            "require-dev": {
                "symfony/phpunit-bridge": "~2.7"
            },
            "type": "library",
            "extra": {
                "branch-alias": {
                    "dev-master": "2.7-dev"
                }
            },
            "autoload": {
                "psr-4": {
                    "Symfony\\Component\\Process\\": ""
                }
            },
            "notification-url": "https://packagist.org/downloads/",
            "license": [
                "MIT"
            ],
            "authors": [
                {
                    "name": "Fabien Potencier",
                    "email": "fabien@symfony.com"
                },
                {
                    "name": "Symfony Community",
                    "homepage": "https://symfony.com/contributors"
                }
            ],
            "description": "Symfony Process Component",
<<<<<<< HEAD
            "homepage": "http://symfony.com",
            "time": "2015-03-12 10:28:44"
=======
            "homepage": "https://symfony.com",
            "time": "2015-06-08 09:37:21"
>>>>>>> 126be90e
        }
    ],
    "aliases": [],
    "minimum-stability": "stable",
    "stability-flags": {
        "johnwohlers/sip2": 20,
        "mobileesp/mdetect": 20
    },
    "prefer-stable": false,
    "prefer-lowest": false,
    "platform": [],
    "platform-dev": []
}<|MERGE_RESOLUTION|>--- conflicted
+++ resolved
@@ -4,11 +4,7 @@
         "Read more about it at https://getcomposer.org/doc/01-basic-usage.md#composer-lock-the-lock-file",
         "This file is @generated automatically"
     ],
-<<<<<<< HEAD
-    "hash": "b5d06e9a81c674b96bd8036d25a4077f",
-=======
-    "hash": "17e060af5c8424a9e99315284a8a3632",
->>>>>>> 126be90e
+    "hash": "30f923af5e4a69b550cb1d6e1f0a6203",
     "packages": [
         {
             "name": "OCLC/Auth",
@@ -792,21 +788,20 @@
         },
         {
             "name": "symfony/event-dispatcher",
-            "version": "v2.6.5",
-            "target-dir": "Symfony/Component/EventDispatcher",
+            "version": "v2.7.1",
             "source": {
                 "type": "git",
                 "url": "https://github.com/symfony/EventDispatcher.git",
-                "reference": "70f7c8478739ad21e3deef0d977b38c77f1fb284"
-            },
-            "dist": {
-                "type": "zip",
-                "url": "https://api.github.com/repos/symfony/EventDispatcher/zipball/70f7c8478739ad21e3deef0d977b38c77f1fb284",
-                "reference": "70f7c8478739ad21e3deef0d977b38c77f1fb284",
-                "shasum": ""
-            },
-            "require": {
-                "php": ">=5.3.3"
+                "reference": "be3c5ff8d503c46768aeb78ce6333051aa6f26d9"
+            },
+            "dist": {
+                "type": "zip",
+                "url": "https://api.github.com/repos/symfony/EventDispatcher/zipball/be3c5ff8d503c46768aeb78ce6333051aa6f26d9",
+                "reference": "be3c5ff8d503c46768aeb78ce6333051aa6f26d9",
+                "shasum": ""
+            },
+            "require": {
+                "php": ">=5.3.9"
             },
             "require-dev": {
                 "psr/log": "~1.0",
@@ -823,11 +818,11 @@
             "type": "library",
             "extra": {
                 "branch-alias": {
-                    "dev-master": "2.6-dev"
-                }
-            },
-            "autoload": {
-                "psr-0": {
+                    "dev-master": "2.7-dev"
+                }
+            },
+            "autoload": {
+                "psr-4": {
                     "Symfony\\Component\\EventDispatcher\\": ""
                 }
             },
@@ -836,34 +831,21 @@
                 "MIT"
             ],
             "authors": [
-                {
-                    "name": "Symfony Community",
-                    "homepage": "http://symfony.com/contributors"
-                },
                 {
                     "name": "Fabien Potencier",
                     "email": "fabien@symfony.com"
+                },
+                {
+                    "name": "Symfony Community",
+                    "homepage": "https://symfony.com/contributors"
                 }
             ],
             "description": "Symfony EventDispatcher Component",
-            "homepage": "http://symfony.com",
-            "time": "2015-03-13 17:37:22"
+            "homepage": "https://symfony.com",
+            "time": "2015-06-08 09:37:21"
         },
         {
             "name": "symfony/yaml",
-<<<<<<< HEAD
-            "version": "v2.6.5",
-            "target-dir": "Symfony/Component/Yaml",
-            "source": {
-                "type": "git",
-                "url": "https://github.com/symfony/Yaml.git",
-                "reference": "0cd8e72071e46e15fc072270ae39ea1b66b10a9d"
-            },
-            "dist": {
-                "type": "zip",
-                "url": "https://api.github.com/repos/symfony/Yaml/zipball/0cd8e72071e46e15fc072270ae39ea1b66b10a9d",
-                "reference": "0cd8e72071e46e15fc072270ae39ea1b66b10a9d",
-=======
             "version": "v2.7.1",
             "source": {
                 "type": "git",
@@ -874,14 +856,10 @@
                 "type": "zip",
                 "url": "https://api.github.com/repos/symfony/Yaml/zipball/9808e75c609a14f6db02f70fccf4ca4aab53c160",
                 "reference": "9808e75c609a14f6db02f70fccf4ca4aab53c160",
->>>>>>> 126be90e
                 "shasum": ""
             },
             "require": {
                 "php": ">=5.3.9"
-            },
-            "require-dev": {
-                "symfony/phpunit-bridge": "~2.7"
             },
             "require-dev": {
                 "symfony/phpunit-bridge": "~2.7"
@@ -912,13 +890,8 @@
                 }
             ],
             "description": "Symfony Yaml Component",
-<<<<<<< HEAD
-            "homepage": "http://symfony.com",
-            "time": "2015-03-12 10:28:44"
-=======
             "homepage": "https://symfony.com",
             "time": "2015-06-10 15:30:22"
->>>>>>> 126be90e
         },
         {
             "name": "vufind-org/vufindcode",
@@ -1004,11 +977,11 @@
         },
         {
             "name": "worldcat/discovery",
-            "version": "0.15.0",
+            "version": "0.16.0",
             "source": {
                 "type": "git",
                 "url": "https://github.com/OCLC-Developer-Network/worldcat-discovery-php.git",
-                "reference": "c087cf71d83e2a96644f68784a9536916df53c66"
+                "reference": "605821a3a51ec54139718f7f921f8c86da6ab584"
             },
             "require": {
                 "easyrdf/easyrdf": "*",
@@ -1022,11 +995,11 @@
                 "php": ">=5.4.0"
             },
             "require-dev": {
+                "monolog/monolog": "*",
                 "php-vcr/php-vcr": "dev-master",
                 "php-vcr/phpunit-testlistener-vcr": "*",
                 "phpdocumentor/phpdocumentor": "2.*",
-                "phpunit/phpunit": "~3",
-                "zendframework/zend-log": "2.0.*"
+                "phpunit/phpunit": "~3"
             },
             "type": "library",
             "autoload": {
@@ -1041,7 +1014,7 @@
             "keywords": [
                 "OCLC"
             ],
-            "time": "2014-12-18 21:04:36"
+            "time": "2015-07-01 15:19:17"
         },
         {
             "name": "zendframework/zendframework",
@@ -1049,13 +1022,13 @@
             "source": {
                 "type": "git",
                 "url": "https://github.com/zendframework/zf2.git",
-                "reference": "a1aae5fdd27a422beb32c56ddf5a197654a0f94a"
-            },
-            "dist": {
-                "type": "zip",
-                "url": "https://packages.zendframework.com/composer/zendframework-zendframework-a1aae5fdd27a422beb32c56ddf5a197654a0f94a-zip-06d4c7.zip",
-                "reference": "a1aae5fdd27a422beb32c56ddf5a197654a0f94a",
-                "shasum": "7033dd58d94b0c75fae8a00001f8a7275c218209"
+                "reference": "f401d7b43dce150f8804345d391c60befedd551f"
+            },
+            "dist": {
+                "type": "zip",
+                "url": "https://packages.zendframework.com/composer/zendframework-zendframework-2.3.7-415971.zip",
+                "reference": "f401d7b43dce150f8804345d391c60befedd551f",
+                "shasum": "16df2d1d339e3216c8f3ec983200ffa396dc3dd8"
             },
             "require": {
                 "php": ">=5.3.23",
@@ -1163,10 +1136,6 @@
                 "framework",
                 "zf2"
             ],
-            "support": {
-                "source": "https://github.com/zendframework/zf2/tree/release-2.3.7",
-                "issues": "https://github.com/zendframework/zf2/issues"
-            },
             "time": "2015-03-12 16:55:53"
         },
         {
@@ -1175,13 +1144,13 @@
             "source": {
                 "type": "git",
                 "url": "https://github.com/zendframework/ZendRest.git",
-                "reference": "7427d242b4546e5aef1206d2c97e402109d8843e"
-            },
-            "dist": {
-                "type": "zip",
-                "url": "https://packages.zendframework.com/composer/zendframework-zendrest-7427d242b4546e5aef1206d2c97e402109d8843e-zip-da96cc.zip",
-                "reference": "7427d242b4546e5aef1206d2c97e402109d8843e",
-                "shasum": "cd304d9e2fccccbd98348bfbead7d42b102e565a"
+                "reference": "9d2d631af7b4b54bfa2a7f5ca5f455192e3e0916"
+            },
+            "dist": {
+                "type": "zip",
+                "url": "https://packages.zendframework.com/composer/zendframework-zendrest-2.0.2-2f9805.zip",
+                "reference": "9d2d631af7b4b54bfa2a7f5ca5f455192e3e0916",
+                "shasum": "445d681551a5c9f2be25b241e615e754278d79ba"
             },
             "require": {
                 "php": ">=5.3.3",
@@ -1204,10 +1173,6 @@
                 "rest",
                 "zf2"
             ],
-            "support": {
-                "source": "https://github.com/zendframework/ZendRest/tree/release-2.0.2",
-                "issues": "https://github.com/zendframework/ZendRest/issues"
-            },
             "time": "2014-03-05 22:32:09"
         },
         {
@@ -1277,13 +1242,13 @@
             "source": {
                 "type": "git",
                 "url": "https://github.com/zendframework/ZendXml.git",
-                "reference": "559b34f426d33a11c3db118e00ce14bb8dc64e5f"
-            },
-            "dist": {
-                "type": "zip",
-                "url": "https://packages.zendframework.com/composer/zendframework-zendxml-559b34f426d33a11c3db118e00ce14bb8dc64e5f-zip-6cf7a2.zip",
-                "reference": "559b34f426d33a11c3db118e00ce14bb8dc64e5f",
-                "shasum": "39abc614b5c26bcbf8102e203c52dee73c4460a8"
+                "reference": "86e88c1d51da69f82e3ecd90a5effe4bac9c19c6"
+            },
+            "dist": {
+                "type": "zip",
+                "url": "https://packages.zendframework.com/composer/zendframework-zendxml-1.0.0-f2d157.zip",
+                "reference": "86e88c1d51da69f82e3ecd90a5effe4bac9c19c6",
+                "shasum": "5b1d5903d4b3bc7db40110421b17b690aecebd7d"
             },
             "require": {
                 "php": ">=5.3.3"
@@ -1313,10 +1278,6 @@
                 "xml",
                 "zf2"
             ],
-            "support": {
-                "source": "https://github.com/zendframework/ZendXml/tree/master",
-                "issues": "https://github.com/zendframework/ZendXml/issues"
-            },
             "time": "2014-03-05 22:25:44"
         },
         {
@@ -1562,19 +1523,6 @@
         },
         {
             "name": "symfony/css-selector",
-<<<<<<< HEAD
-            "version": "v2.6.5",
-            "target-dir": "Symfony/Component/CssSelector",
-            "source": {
-                "type": "git",
-                "url": "https://github.com/symfony/CssSelector.git",
-                "reference": "86cf0aa16065ffc4545374e9479dd7878bf1d90f"
-            },
-            "dist": {
-                "type": "zip",
-                "url": "https://api.github.com/repos/symfony/CssSelector/zipball/86cf0aa16065ffc4545374e9479dd7878bf1d90f",
-                "reference": "86cf0aa16065ffc4545374e9479dd7878bf1d90f",
-=======
             "version": "v2.7.1",
             "source": {
                 "type": "git",
@@ -1585,14 +1533,10 @@
                 "type": "zip",
                 "url": "https://api.github.com/repos/symfony/CssSelector/zipball/0b5c07b516226b7dd32afbbc82fe547a469c5092",
                 "reference": "0b5c07b516226b7dd32afbbc82fe547a469c5092",
->>>>>>> 126be90e
                 "shasum": ""
             },
             "require": {
                 "php": ">=5.3.9"
-            },
-            "require-dev": {
-                "symfony/phpunit-bridge": "~2.7"
             },
             "require-dev": {
                 "symfony/phpunit-bridge": "~2.7"
@@ -1627,24 +1571,6 @@
                 }
             ],
             "description": "Symfony CssSelector Component",
-<<<<<<< HEAD
-            "homepage": "http://symfony.com",
-            "time": "2015-02-24 11:52:21"
-        },
-        {
-            "name": "symfony/process",
-            "version": "v2.6.5",
-            "target-dir": "Symfony/Component/Process",
-            "source": {
-                "type": "git",
-                "url": "https://github.com/symfony/Process.git",
-                "reference": "4d717f34f3d1d6ab30fbe79f7132960a27f4a0dc"
-            },
-            "dist": {
-                "type": "zip",
-                "url": "https://api.github.com/repos/symfony/Process/zipball/4d717f34f3d1d6ab30fbe79f7132960a27f4a0dc",
-                "reference": "4d717f34f3d1d6ab30fbe79f7132960a27f4a0dc",
-=======
             "homepage": "https://symfony.com",
             "time": "2015-05-15 13:33:16"
         },
@@ -1660,14 +1586,10 @@
                 "type": "zip",
                 "url": "https://api.github.com/repos/symfony/Process/zipball/552d8efdc80980cbcca50b28d626ac8e36e3cdd1",
                 "reference": "552d8efdc80980cbcca50b28d626ac8e36e3cdd1",
->>>>>>> 126be90e
                 "shasum": ""
             },
             "require": {
                 "php": ">=5.3.9"
-            },
-            "require-dev": {
-                "symfony/phpunit-bridge": "~2.7"
             },
             "require-dev": {
                 "symfony/phpunit-bridge": "~2.7"
@@ -1698,13 +1620,8 @@
                 }
             ],
             "description": "Symfony Process Component",
-<<<<<<< HEAD
-            "homepage": "http://symfony.com",
-            "time": "2015-03-12 10:28:44"
-=======
             "homepage": "https://symfony.com",
             "time": "2015-06-08 09:37:21"
->>>>>>> 126be90e
         }
     ],
     "aliases": [],
