--- conflicted
+++ resolved
@@ -172,24 +172,22 @@
         "description": "Library for interacting with Serials Solutions' Summon API."
     },
     {
-<<<<<<< HEAD
         "name": "symfony/event-dispatcher",
-        "version": "v2.6.5",
-        "version_normalized": "2.6.5.0",
-        "target-dir": "Symfony/Component/EventDispatcher",
+        "version": "v2.7.1",
+        "version_normalized": "2.7.1.0",
         "source": {
             "type": "git",
             "url": "https://github.com/symfony/EventDispatcher.git",
-            "reference": "70f7c8478739ad21e3deef0d977b38c77f1fb284"
-        },
-        "dist": {
-            "type": "zip",
-            "url": "https://api.github.com/repos/symfony/EventDispatcher/zipball/70f7c8478739ad21e3deef0d977b38c77f1fb284",
-            "reference": "70f7c8478739ad21e3deef0d977b38c77f1fb284",
-            "shasum": ""
-        },
-        "require": {
-            "php": ">=5.3.3"
+            "reference": "be3c5ff8d503c46768aeb78ce6333051aa6f26d9"
+        },
+        "dist": {
+            "type": "zip",
+            "url": "https://api.github.com/repos/symfony/EventDispatcher/zipball/be3c5ff8d503c46768aeb78ce6333051aa6f26d9",
+            "reference": "be3c5ff8d503c46768aeb78ce6333051aa6f26d9",
+            "shasum": ""
+        },
+        "require": {
+            "php": ">=5.3.9"
         },
         "require-dev": {
             "psr/log": "~1.0",
@@ -203,53 +201,17 @@
             "symfony/dependency-injection": "",
             "symfony/http-kernel": ""
         },
-        "time": "2015-03-13 17:37:22",
+        "time": "2015-06-08 09:37:21",
         "type": "library",
         "extra": {
             "branch-alias": {
-                "dev-master": "2.6-dev"
-=======
-        "name": "behat/mink",
-        "version": "v1.6.1",
-        "version_normalized": "1.6.1.0",
-        "source": {
-            "type": "git",
-            "url": "https://github.com/minkphp/Mink.git",
-            "reference": "8b68523a339ec991bcd638b39dc8f04f808da88a"
-        },
-        "dist": {
-            "type": "zip",
-            "url": "https://api.github.com/repos/minkphp/Mink/zipball/8b68523a339ec991bcd638b39dc8f04f808da88a",
-            "reference": "8b68523a339ec991bcd638b39dc8f04f808da88a",
-            "shasum": ""
-        },
-        "require": {
-            "php": ">=5.3.1",
-            "symfony/css-selector": "~2.0"
-        },
-        "suggest": {
-            "behat/mink-browserkit-driver": "extremely fast headless driver for Symfony\\Kernel-based apps (Sf2, Silex)",
-            "behat/mink-goutte-driver": "fast headless driver for any app without JS emulation",
-            "behat/mink-selenium2-driver": "slow, but JS-enabled driver for any app (requires Selenium2)",
-            "behat/mink-zombie-driver": "fast and JS-enabled headless driver for any app (requires node.js)"
-        },
-        "time": "2015-02-04 17:02:06",
-        "type": "library",
-        "extra": {
-            "branch-alias": {
-                "dev-master": "1.6.x-dev"
->>>>>>> 126be90e
-            }
-        },
-        "installation-source": "dist",
-        "autoload": {
-<<<<<<< HEAD
-            "psr-0": {
+                "dev-master": "2.7-dev"
+            }
+        },
+        "installation-source": "dist",
+        "autoload": {
+            "psr-4": {
                 "Symfony\\Component\\EventDispatcher\\": ""
-=======
-            "psr-4": {
-                "Behat\\Mink\\": "src/"
->>>>>>> 126be90e
             }
         },
         "notification-url": "https://packagist.org/downloads/",
@@ -257,18 +219,17 @@
             "MIT"
         ],
         "authors": [
-            {
-<<<<<<< HEAD
-                "name": "Symfony Community",
-                "homepage": "http://symfony.com/contributors"
-            },
             {
                 "name": "Fabien Potencier",
                 "email": "fabien@symfony.com"
+            },
+            {
+                "name": "Symfony Community",
+                "homepage": "https://symfony.com/contributors"
             }
         ],
         "description": "Symfony EventDispatcher Component",
-        "homepage": "http://symfony.com"
+        "homepage": "https://symfony.com"
     },
     {
         "name": "guzzle/guzzle",
@@ -402,79 +363,6 @@
         "description": "Authentication and Authorization Library for OCLC Web Services",
         "keywords": [
             "OCLC"
-=======
-                "name": "Konstantin Kudryashov",
-                "email": "ever.zet@gmail.com",
-                "homepage": "http://everzet.com"
-            }
-        ],
-        "description": "Browser controller/emulator abstraction for PHP",
-        "homepage": "http://mink.behat.org/",
-        "keywords": [
-            "browser",
-            "testing",
-            "web"
-        ]
-    },
-    {
-        "name": "behat/mink-zombie-driver",
-        "version": "v1.2.0",
-        "version_normalized": "1.2.0.0",
-        "source": {
-            "type": "git",
-            "url": "https://github.com/minkphp/MinkZombieDriver.git",
-            "reference": "cf15a3a0cc4865bb55253cd033a03a20cee6d2d1"
-        },
-        "dist": {
-            "type": "zip",
-            "url": "https://api.github.com/repos/minkphp/MinkZombieDriver/zipball/cf15a3a0cc4865bb55253cd033a03a20cee6d2d1",
-            "reference": "cf15a3a0cc4865bb55253cd033a03a20cee6d2d1",
-            "shasum": ""
-        },
-        "require": {
-            "behat/mink": "~1.6@dev",
-            "php": ">=5.3.1",
-            "symfony/process": "~2.1"
-        },
-        "time": "2014-09-26 12:26:25",
-        "type": "mink-driver",
-        "extra": {
-            "branch-alias": {
-                "dev-master": "1.2.x-dev"
-            }
-        },
-        "installation-source": "dist",
-        "autoload": {
-            "psr-0": {
-                "Behat\\Mink\\Driver": "src/"
-            }
-        },
-        "notification-url": "https://packagist.org/downloads/",
-        "license": [
-            "MIT"
-        ],
-        "authors": [
-            {
-                "name": "Konstantin Kudryashov",
-                "email": "ever.zet@gmail.com",
-                "homepage": "http://everzet.com"
-            },
-            {
-                "name": "Pascal Cremer",
-                "email": "b00gizm@gmail.com",
-                "homepage": "http://github.com/b00gizm"
-            }
-        ],
-        "description": "Zombie.js driver for Mink framework",
-        "homepage": "http://mink.behat.org/",
-        "keywords": [
-            "ajax",
-            "browser",
-            "headless",
-            "javascript",
-            "testing",
-            "zombie"
->>>>>>> 126be90e
         ]
     },
     {
@@ -488,15 +376,9 @@
         },
         "dist": {
             "type": "zip",
-<<<<<<< HEAD
             "url": "https://api.github.com/repos/njh/easyrdf/zipball/acd09dfe0555fbcfa254291e433c45fdd4652566",
             "reference": "acd09dfe0555fbcfa254291e433c45fdd4652566",
             "shasum": ""
-=======
-            "url": "https://packages.zendframework.com/composer/zendframework-zendxml-559b34f426d33a11c3db118e00ce14bb8dc64e5f-zip-6cf7a2.zip",
-            "reference": "559b34f426d33a11c3db118e00ce14bb8dc64e5f",
-            "shasum": "39abc614b5c26bcbf8102e203c52dee73c4460a8"
->>>>>>> 126be90e
         },
         "require": {
             "ext-mbstring": "*",
@@ -548,14 +430,13 @@
         ]
     },
     {
-<<<<<<< HEAD
         "name": "worldcat/discovery",
-        "version": "0.15.0",
-        "version_normalized": "0.15.0.0",
+        "version": "0.16.0",
+        "version_normalized": "0.16.0.0",
         "source": {
             "type": "git",
             "url": "https://github.com/OCLC-Developer-Network/worldcat-discovery-php.git",
-            "reference": "c087cf71d83e2a96644f68784a9536916df53c66"
+            "reference": "605821a3a51ec54139718f7f921f8c86da6ab584"
         },
         "require": {
             "easyrdf/easyrdf": "*",
@@ -569,13 +450,13 @@
             "php": ">=5.4.0"
         },
         "require-dev": {
+            "monolog/monolog": "*",
             "php-vcr/php-vcr": "dev-master",
             "php-vcr/phpunit-testlistener-vcr": "*",
             "phpdocumentor/phpdocumentor": "2.*",
-            "phpunit/phpunit": "~3",
-            "zendframework/zend-log": "2.0.*"
-        },
-        "time": "2014-12-18 21:04:36",
+            "phpunit/phpunit": "~3"
+        },
+        "time": "2015-07-01 15:19:17",
         "type": "library",
         "installation-source": "source",
         "autoload": {
@@ -593,36 +474,35 @@
     },
     {
         "name": "symfony/process",
-        "version": "v2.6.5",
-        "version_normalized": "2.6.5.0",
-        "target-dir": "Symfony/Component/Process",
+        "version": "v2.7.1",
+        "version_normalized": "2.7.1.0",
         "source": {
             "type": "git",
             "url": "https://github.com/symfony/Process.git",
-            "reference": "4d717f34f3d1d6ab30fbe79f7132960a27f4a0dc"
-        },
-        "dist": {
-            "type": "zip",
-            "url": "https://api.github.com/repos/symfony/Process/zipball/4d717f34f3d1d6ab30fbe79f7132960a27f4a0dc",
-            "reference": "4d717f34f3d1d6ab30fbe79f7132960a27f4a0dc",
-            "shasum": ""
-        },
-        "require": {
-            "php": ">=5.3.3"
+            "reference": "552d8efdc80980cbcca50b28d626ac8e36e3cdd1"
+        },
+        "dist": {
+            "type": "zip",
+            "url": "https://api.github.com/repos/symfony/Process/zipball/552d8efdc80980cbcca50b28d626ac8e36e3cdd1",
+            "reference": "552d8efdc80980cbcca50b28d626ac8e36e3cdd1",
+            "shasum": ""
+        },
+        "require": {
+            "php": ">=5.3.9"
         },
         "require-dev": {
             "symfony/phpunit-bridge": "~2.7"
         },
-        "time": "2015-03-12 10:28:44",
+        "time": "2015-06-08 09:37:21",
         "type": "library",
         "extra": {
             "branch-alias": {
-                "dev-master": "2.6-dev"
-            }
-        },
-        "installation-source": "dist",
-        "autoload": {
-            "psr-0": {
+                "dev-master": "2.7-dev"
+            }
+        },
+        "installation-source": "dist",
+        "autoload": {
+            "psr-4": {
                 "Symfony\\Component\\Process\\": ""
             }
         },
@@ -631,59 +511,250 @@
             "MIT"
         ],
         "authors": [
-            {
-                "name": "Symfony Community",
-                "homepage": "http://symfony.com/contributors"
-            },
             {
                 "name": "Fabien Potencier",
                 "email": "fabien@symfony.com"
+            },
+            {
+                "name": "Symfony Community",
+                "homepage": "https://symfony.com/contributors"
             }
         ],
         "description": "Symfony Process Component",
-        "homepage": "http://symfony.com"
+        "homepage": "https://symfony.com"
     },
     {
         "name": "symfony/css-selector",
-        "version": "v2.6.5",
-        "version_normalized": "2.6.5.0",
-        "target-dir": "Symfony/Component/CssSelector",
+        "version": "v2.7.1",
+        "version_normalized": "2.7.1.0",
         "source": {
             "type": "git",
             "url": "https://github.com/symfony/CssSelector.git",
-            "reference": "86cf0aa16065ffc4545374e9479dd7878bf1d90f"
-        },
-        "dist": {
-            "type": "zip",
-            "url": "https://api.github.com/repos/symfony/CssSelector/zipball/86cf0aa16065ffc4545374e9479dd7878bf1d90f",
-            "reference": "86cf0aa16065ffc4545374e9479dd7878bf1d90f",
-            "shasum": ""
-        },
-        "require": {
-            "php": ">=5.3.3"
+            "reference": "0b5c07b516226b7dd32afbbc82fe547a469c5092"
+        },
+        "dist": {
+            "type": "zip",
+            "url": "https://api.github.com/repos/symfony/CssSelector/zipball/0b5c07b516226b7dd32afbbc82fe547a469c5092",
+            "reference": "0b5c07b516226b7dd32afbbc82fe547a469c5092",
+            "shasum": ""
+        },
+        "require": {
+            "php": ">=5.3.9"
         },
         "require-dev": {
             "symfony/phpunit-bridge": "~2.7"
         },
-        "time": "2015-02-24 11:52:21",
+        "time": "2015-05-15 13:33:16",
         "type": "library",
         "extra": {
             "branch-alias": {
-                "dev-master": "2.6-dev"
-=======
+                "dev-master": "2.7-dev"
+            }
+        },
+        "installation-source": "dist",
+        "autoload": {
+            "psr-4": {
+                "Symfony\\Component\\CssSelector\\": ""
+            }
+        },
+        "notification-url": "https://packagist.org/downloads/",
+        "license": [
+            "MIT"
+        ],
+        "authors": [
+            {
+                "name": "Jean-François Simon",
+                "email": "jeanfrancois.simon@sensiolabs.com"
+            },
+            {
+                "name": "Fabien Potencier",
+                "email": "fabien@symfony.com"
+            },
+            {
+                "name": "Symfony Community",
+                "homepage": "https://symfony.com/contributors"
+            }
+        ],
+        "description": "Symfony CssSelector Component",
+        "homepage": "https://symfony.com"
+    },
+    {
+        "name": "behat/mink",
+        "version": "v1.6.1",
+        "version_normalized": "1.6.1.0",
+        "source": {
+            "type": "git",
+            "url": "https://github.com/minkphp/Mink.git",
+            "reference": "8b68523a339ec991bcd638b39dc8f04f808da88a"
+        },
+        "dist": {
+            "type": "zip",
+            "url": "https://api.github.com/repos/minkphp/Mink/zipball/8b68523a339ec991bcd638b39dc8f04f808da88a",
+            "reference": "8b68523a339ec991bcd638b39dc8f04f808da88a",
+            "shasum": ""
+        },
+        "require": {
+            "php": ">=5.3.1",
+            "symfony/css-selector": "~2.0"
+        },
+        "suggest": {
+            "behat/mink-browserkit-driver": "extremely fast headless driver for Symfony\\Kernel-based apps (Sf2, Silex)",
+            "behat/mink-goutte-driver": "fast headless driver for any app without JS emulation",
+            "behat/mink-selenium2-driver": "slow, but JS-enabled driver for any app (requires Selenium2)",
+            "behat/mink-zombie-driver": "fast and JS-enabled headless driver for any app (requires node.js)"
+        },
+        "time": "2015-02-04 17:02:06",
+        "type": "library",
+        "extra": {
+            "branch-alias": {
+                "dev-master": "1.6.x-dev"
+            }
+        },
+        "installation-source": "dist",
+        "autoload": {
+            "psr-4": {
+                "Behat\\Mink\\": "src/"
+            }
+        },
+        "notification-url": "https://packagist.org/downloads/",
+        "license": [
+            "MIT"
+        ],
+        "authors": [
+            {
+                "name": "Konstantin Kudryashov",
+                "email": "ever.zet@gmail.com",
+                "homepage": "http://everzet.com"
+            }
+        ],
+        "description": "Browser controller/emulator abstraction for PHP",
+        "homepage": "http://mink.behat.org/",
+        "keywords": [
+            "browser",
+            "testing",
+            "web"
+        ]
+    },
+    {
+        "name": "behat/mink-zombie-driver",
+        "version": "v1.2.0",
+        "version_normalized": "1.2.0.0",
+        "source": {
+            "type": "git",
+            "url": "https://github.com/minkphp/MinkZombieDriver.git",
+            "reference": "cf15a3a0cc4865bb55253cd033a03a20cee6d2d1"
+        },
+        "dist": {
+            "type": "zip",
+            "url": "https://api.github.com/repos/minkphp/MinkZombieDriver/zipball/cf15a3a0cc4865bb55253cd033a03a20cee6d2d1",
+            "reference": "cf15a3a0cc4865bb55253cd033a03a20cee6d2d1",
+            "shasum": ""
+        },
+        "require": {
+            "behat/mink": "~1.6@dev",
+            "php": ">=5.3.1",
+            "symfony/process": "~2.1"
+        },
+        "time": "2014-09-26 12:26:25",
+        "type": "mink-driver",
+        "extra": {
+            "branch-alias": {
+                "dev-master": "1.2.x-dev"
+            }
+        },
+        "installation-source": "dist",
+        "autoload": {
+            "psr-0": {
+                "Behat\\Mink\\Driver": "src/"
+            }
+        },
+        "notification-url": "https://packagist.org/downloads/",
+        "license": [
+            "MIT"
+        ],
+        "authors": [
+            {
+                "name": "Konstantin Kudryashov",
+                "email": "ever.zet@gmail.com",
+                "homepage": "http://everzet.com"
+            },
+            {
+                "name": "Pascal Cremer",
+                "email": "b00gizm@gmail.com",
+                "homepage": "http://github.com/b00gizm"
+            }
+        ],
+        "description": "Zombie.js driver for Mink framework",
+        "homepage": "http://mink.behat.org/",
+        "keywords": [
+            "ajax",
+            "browser",
+            "headless",
+            "javascript",
+            "testing",
+            "zombie"
+        ]
+    },
+    {
+        "name": "zendframework/zendxml",
+        "version": "1.0.0",
+        "version_normalized": "1.0.0.0",
+        "source": {
+            "type": "git",
+            "url": "https://github.com/zendframework/ZendXml.git",
+            "reference": "86e88c1d51da69f82e3ecd90a5effe4bac9c19c6"
+        },
+        "dist": {
+            "type": "zip",
+            "url": "https://packages.zendframework.com/composer/zendframework-zendxml-1.0.0-f2d157.zip",
+            "reference": "86e88c1d51da69f82e3ecd90a5effe4bac9c19c6",
+            "shasum": "5b1d5903d4b3bc7db40110421b17b690aecebd7d"
+        },
+        "require": {
+            "php": ">=5.3.3"
+        },
+        "require-dev": {
+            "fabpot/php-cs-fixer": "*@dev",
+            "phpunit/phpunit": "~3.7"
+        },
+        "time": "2014-03-05 22:25:44",
+        "type": "library",
+        "extra": {
+            "branch-alias": {
+                "dev-master": "1.0-dev"
+            }
+        },
+        "installation-source": "dist",
+        "autoload": {
+            "psr-0": {
+                "ZendXml": "library/"
+            }
+        },
+        "license": [
+            "BSD-3-Clause"
+        ],
+        "description": "Utility library for XML usage, best practices, and security in PHP",
+        "homepage": "http://packages.zendframework.com/",
+        "keywords": [
+            "security",
+            "xml",
+            "zf2"
+        ]
+    },
+    {
         "name": "zendframework/zendframework",
         "version": "2.3.7",
         "version_normalized": "2.3.7.0",
         "source": {
             "type": "git",
             "url": "https://github.com/zendframework/zf2.git",
-            "reference": "a1aae5fdd27a422beb32c56ddf5a197654a0f94a"
-        },
-        "dist": {
-            "type": "zip",
-            "url": "https://packages.zendframework.com/composer/zendframework-zendframework-a1aae5fdd27a422beb32c56ddf5a197654a0f94a-zip-06d4c7.zip",
-            "reference": "a1aae5fdd27a422beb32c56ddf5a197654a0f94a",
-            "shasum": "7033dd58d94b0c75fae8a00001f8a7275c218209"
+            "reference": "f401d7b43dce150f8804345d391c60befedd551f"
+        },
+        "dist": {
+            "type": "zip",
+            "url": "https://packages.zendframework.com/composer/zendframework-zendframework-2.3.7-415971.zip",
+            "reference": "f401d7b43dce150f8804345d391c60befedd551f",
+            "shasum": "16df2d1d339e3216c8f3ec983200ffa396dc3dd8"
         },
         "require": {
             "php": ">=5.3.23",
@@ -771,133 +842,28 @@
             "branch-alias": {
                 "dev-master": "2.3-dev",
                 "dev-develop": "2.4-dev"
->>>>>>> 126be90e
-            }
-        },
-        "installation-source": "dist",
-        "autoload": {
-            "psr-0": {
-<<<<<<< HEAD
-                "Symfony\\Component\\CssSelector\\": ""
-=======
+            }
+        },
+        "installation-source": "dist",
+        "autoload": {
+            "psr-0": {
                 "Zend\\": "library/"
             }
         },
         "autoload-dev": {
             "psr-0": {
                 "ZendTest\\": "tests/"
->>>>>>> 126be90e
-            }
-        },
-        "notification-url": "https://packagist.org/downloads/",
-        "license": [
-            "MIT"
-        ],
-<<<<<<< HEAD
-        "authors": [
-            {
-                "name": "Symfony Community",
-                "homepage": "http://symfony.com/contributors"
-            },
-            {
-                "name": "Jean-François Simon",
-                "email": "jeanfrancois.simon@sensiolabs.com"
-            },
-            {
-                "name": "Fabien Potencier",
-                "email": "fabien@symfony.com"
-            }
-        ],
-        "description": "Symfony CssSelector Component",
-        "homepage": "http://symfony.com"
-    },
-    {
-        "name": "behat/mink",
-        "version": "v1.6.1",
-        "version_normalized": "1.6.1.0",
-        "source": {
-            "type": "git",
-            "url": "https://github.com/minkphp/Mink.git",
-            "reference": "8b68523a339ec991bcd638b39dc8f04f808da88a"
-        },
-        "dist": {
-            "type": "zip",
-            "url": "https://api.github.com/repos/minkphp/Mink/zipball/8b68523a339ec991bcd638b39dc8f04f808da88a",
-            "reference": "8b68523a339ec991bcd638b39dc8f04f808da88a",
-            "shasum": ""
-        },
-        "require": {
-            "php": ">=5.3.1",
-            "symfony/css-selector": "~2.0"
-        },
-        "suggest": {
-            "behat/mink-browserkit-driver": "extremely fast headless driver for Symfony\\Kernel-based apps (Sf2, Silex)",
-            "behat/mink-goutte-driver": "fast headless driver for any app without JS emulation",
-            "behat/mink-selenium2-driver": "slow, but JS-enabled driver for any app (requires Selenium2)",
-            "behat/mink-zombie-driver": "fast and JS-enabled headless driver for any app (requires node.js)"
-        },
-        "time": "2015-02-04 17:02:06",
-        "type": "library",
-        "extra": {
-            "branch-alias": {
-                "dev-master": "1.6.x-dev"
-            }
-        },
-        "installation-source": "dist",
-        "autoload": {
-            "psr-4": {
-                "Behat\\Mink\\": "src/"
-            }
-        },
-        "notification-url": "https://packagist.org/downloads/",
-        "license": [
-            "MIT"
-        ],
-        "authors": [
-            {
-                "name": "Konstantin Kudryashov",
-                "email": "ever.zet@gmail.com",
-                "homepage": "http://everzet.com"
-            }
-        ],
-        "description": "Browser controller/emulator abstraction for PHP",
-        "homepage": "http://mink.behat.org/",
-        "keywords": [
-            "browser",
-            "testing",
-            "web"
-        ]
-    },
-    {
-        "name": "behat/mink-zombie-driver",
-        "version": "v1.2.0",
-        "version_normalized": "1.2.0.0",
-        "source": {
-            "type": "git",
-            "url": "https://github.com/minkphp/MinkZombieDriver.git",
-            "reference": "cf15a3a0cc4865bb55253cd033a03a20cee6d2d1"
-        },
-        "dist": {
-            "type": "zip",
-            "url": "https://api.github.com/repos/minkphp/MinkZombieDriver/zipball/cf15a3a0cc4865bb55253cd033a03a20cee6d2d1",
-            "reference": "cf15a3a0cc4865bb55253cd033a03a20cee6d2d1",
-            "shasum": ""
-        },
-        "require": {
-            "behat/mink": "~1.6@dev",
-            "php": ">=5.3.1",
-            "symfony/process": "~2.1"
-=======
+            }
+        },
+        "license": [
+            "BSD-3-Clause"
+        ],
         "description": "Zend Framework 2",
         "homepage": "http://framework.zend.com/",
         "keywords": [
             "framework",
             "zf2"
-        ],
-        "support": {
-            "source": "https://github.com/zendframework/zf2/tree/release-2.3.7",
-            "issues": "https://github.com/zendframework/zf2/issues"
-        }
+        ]
     },
     {
         "name": "los/losrecaptcha",
@@ -920,7 +886,6 @@
         },
         "require-dev": {
             "satooshi/php-coveralls": "dev-master"
->>>>>>> 126be90e
         },
         "suggest": {
             "los/losbase": "los/losbase for some abstract classes to speed development ",
@@ -963,474 +928,6 @@
         ]
     },
     {
-        "name": "zendframework/zendxml",
-        "version": "1.0.0",
-        "version_normalized": "1.0.0.0",
-        "source": {
-            "type": "git",
-            "url": "https://github.com/zendframework/ZendXml.git",
-            "reference": "559b34f426d33a11c3db118e00ce14bb8dc64e5f"
-        },
-        "dist": {
-            "type": "zip",
-            "url": "https://packages.zendframework.com/composer/zendframework-zendxml-559b34f426d33a11c3db118e00ce14bb8dc64e5f-zip-6cf7a2.zip",
-            "reference": "1.0.0",
-            "shasum": "39abc614b5c26bcbf8102e203c52dee73c4460a8"
-        },
-        "require": {
-            "php": ">=5.3.3"
-        },
-        "require-dev": {
-            "fabpot/php-cs-fixer": "*@dev",
-            "phpunit/phpunit": "~3.7"
-        },
-        "time": "2014-03-05 22:25:44",
-        "type": "library",
-        "extra": {
-            "branch-alias": {
-                "dev-master": "1.0-dev"
-            }
-        },
-        "installation-source": "dist",
-        "autoload": {
-            "psr-0": {
-                "ZendXml": "library/"
-            }
-        },
-        "license": [
-            "BSD-3-Clause"
-        ],
-        "description": "Utility library for XML usage, best practices, and security in PHP",
-        "homepage": "http://packages.zendframework.com/",
-        "keywords": [
-<<<<<<< HEAD
-            "security",
-            "xml",
-            "zf2"
-        ],
-        "support": {
-            "source": "https://github.com/zendframework/ZendXml/tree/master",
-            "issues": "https://github.com/zendframework/ZendXml/issues"
-        }
-    },
-    {
-        "name": "zendframework/zendframework",
-        "version": "2.3.7",
-        "version_normalized": "2.3.7.0",
-        "source": {
-            "type": "git",
-            "url": "https://github.com/zendframework/zf2.git",
-            "reference": "a1aae5fdd27a422beb32c56ddf5a197654a0f94a"
-        },
-        "dist": {
-            "type": "zip",
-            "url": "https://packages.zendframework.com/composer/zendframework-zendframework-a1aae5fdd27a422beb32c56ddf5a197654a0f94a-zip-06d4c7.zip",
-            "reference": "2.3.7",
-            "shasum": "7033dd58d94b0c75fae8a00001f8a7275c218209"
-        },
-        "require": {
-            "php": ">=5.3.23",
-            "zendframework/zendxml": "~1.0-dev"
-        },
-        "replace": {
-            "zendframework/zend-authentication": "self.version",
-            "zendframework/zend-barcode": "self.version",
-            "zendframework/zend-cache": "self.version",
-            "zendframework/zend-captcha": "self.version",
-            "zendframework/zend-code": "self.version",
-            "zendframework/zend-config": "self.version",
-            "zendframework/zend-console": "self.version",
-            "zendframework/zend-crypt": "self.version",
-            "zendframework/zend-db": "self.version",
-            "zendframework/zend-debug": "self.version",
-            "zendframework/zend-di": "self.version",
-            "zendframework/zend-dom": "self.version",
-            "zendframework/zend-escaper": "self.version",
-            "zendframework/zend-eventmanager": "self.version",
-            "zendframework/zend-feed": "self.version",
-            "zendframework/zend-file": "self.version",
-            "zendframework/zend-filter": "self.version",
-            "zendframework/zend-form": "self.version",
-            "zendframework/zend-http": "self.version",
-            "zendframework/zend-i18n": "self.version",
-            "zendframework/zend-inputfilter": "self.version",
-            "zendframework/zend-json": "self.version",
-            "zendframework/zend-ldap": "self.version",
-            "zendframework/zend-loader": "self.version",
-            "zendframework/zend-log": "self.version",
-            "zendframework/zend-mail": "self.version",
-            "zendframework/zend-math": "self.version",
-            "zendframework/zend-memory": "self.version",
-            "zendframework/zend-mime": "self.version",
-            "zendframework/zend-modulemanager": "self.version",
-            "zendframework/zend-mvc": "self.version",
-            "zendframework/zend-navigation": "self.version",
-            "zendframework/zend-paginator": "self.version",
-            "zendframework/zend-permissions-acl": "self.version",
-            "zendframework/zend-permissions-rbac": "self.version",
-            "zendframework/zend-progressbar": "self.version",
-            "zendframework/zend-resources": "self.version",
-            "zendframework/zend-serializer": "self.version",
-            "zendframework/zend-server": "self.version",
-            "zendframework/zend-servicemanager": "self.version",
-            "zendframework/zend-session": "self.version",
-            "zendframework/zend-soap": "self.version",
-            "zendframework/zend-stdlib": "self.version",
-            "zendframework/zend-tag": "self.version",
-            "zendframework/zend-test": "self.version",
-            "zendframework/zend-text": "self.version",
-            "zendframework/zend-uri": "self.version",
-            "zendframework/zend-validator": "self.version",
-            "zendframework/zend-version": "self.version",
-            "zendframework/zend-view": "self.version",
-            "zendframework/zend-xmlrpc": "self.version"
-        },
-        "require-dev": {
-            "doctrine/annotations": ">=1.0",
-            "fabpot/php-cs-fixer": "1.*",
-            "ircmaxell/random-lib": "dev-master",
-            "ircmaxell/security-lib": "dev-master",
-            "mikey179/vfsstream": "1.2.*",
-            "phpunit/phpunit": "3.7.*",
-            "satooshi/php-coveralls": "dev-master",
-            "sebastianbergmann/phpcov": "1.1.0"
-        },
-        "suggest": {
-            "doctrine/annotations": "Doctrine Annotations >=1.0 for annotation features",
-            "ext-intl": "ext/intl for i18n features (included in default builds of PHP)",
-            "ircmaxell/random-lib": "Fallback random byte generator for Zend\\Math\\Rand if OpenSSL/Mcrypt extensions are unavailable",
-            "ocramius/proxy-manager": "ProxyManager 0.5.* to handle lazy initialization of services",
-            "zendframework/zendpdf": "ZendPdf for creating PDF representations of barcodes",
-            "zendframework/zendservice-recaptcha": "ZendService\\ReCaptcha for rendering ReCaptchas in Zend\\Captcha and/or Zend\\Form"
-        },
-        "time": "2015-03-12 16:55:53",
-        "bin": [
-            "bin/classmap_generator.php",
-            "bin/pluginmap_generator.php",
-            "bin/templatemap_generator.php"
-        ],
-        "type": "library",
-        "extra": {
-            "branch-alias": {
-                "dev-master": "2.3-dev",
-                "dev-develop": "2.4-dev"
-            }
-        },
-        "installation-source": "dist",
-        "autoload": {
-            "psr-0": {
-                "Zend\\": "library/"
-=======
-            "aop",
-            "lazy loading",
-            "proxy",
-            "proxy pattern",
-            "service proxies"
-        ]
-    },
-    {
-        "name": "pear-pear.php.net/File_MARC",
-        "version": "1.1.1",
-        "version_normalized": "1.1.1.0",
-        "dist": {
-            "type": "file",
-            "url": "http://pear.php.net/get/File_MARC-1.1.1.tgz",
-            "reference": null,
-            "shasum": null
-        },
-        "require": {
-            "php": ">=5.3.0.0"
-        },
-        "replace": {
-            "pear-pear/file_marc": "== 1.1.1.0"
-        },
-        "type": "pear-library",
-        "installation-source": "dist",
-        "autoload": {
-            "classmap": [
-                ""
-            ]
-        },
-        "include-path": [
-            "/"
-        ],
-        "license": [
-            "GNU Lesser General Public License"
-        ],
-        "description": "The standard for machine-readable cataloging (MARC) records is documented at http://loc.gov/marc/. This package enables you to read existing MARC records from a file, string, or (using the YAZ extension), from a Z39.50 source. You can also use this package to create new MARC records.\n\nThis package is based on the PHP MARC package, originally called \"php-marc\", that is part of the Emilda Project (http://www.emilda.org).  Christoffer Landtman generously agreed to make the \"php-marc\" code available under the GNU LGPL so it could be used as the basis of this PEAR package."
-    },
-    {
-        "name": "pear-pear.php.net/XML_Util",
-        "version": "1.3.0",
-        "version_normalized": "1.3.0.0",
-        "dist": {
-            "type": "file",
-            "url": "http://pear.php.net/get/XML_Util-1.3.0.tgz",
-            "reference": null,
-            "shasum": null
-        },
-        "require": {
-            "ext-pcre": "*",
-            "php": ">=5.3.0.0"
-        },
-        "replace": {
-            "pear-pear/xml_util": "== 1.3.0.0"
-        },
-        "type": "pear-library",
-        "installation-source": "dist",
-        "autoload": {
-            "classmap": [
-                ""
-            ]
-        },
-        "include-path": [
-            "/"
-        ],
-        "license": [
-            "BSD License"
-        ],
-        "description": "Selection of methods that are often needed when working with XML documents.  Functionality includes creating of attribute lists from arrays, creation of tags, validation of XML names and more."
-    },
-    {
-        "name": "pear-pear.php.net/Console_Getopt",
-        "version": "1.4.0",
-        "version_normalized": "1.4.0.0",
-        "dist": {
-            "type": "file",
-            "url": "http://pear.php.net/get/Console_Getopt-1.4.0.tgz",
-            "reference": null,
-            "shasum": null
-        },
-        "require": {
-            "php": ">=5.4.0.0"
-        },
-        "replace": {
-            "pear-pear/console_getopt": "== 1.4.0.0"
-        },
-        "type": "pear-library",
-        "installation-source": "dist",
-        "autoload": {
-            "classmap": [
-                ""
-            ]
-        },
-        "include-path": [
-            "/"
-        ],
-        "license": [
-            "PHP License"
-        ],
-        "description": "This is a PHP implementation of &quot;getopt&quot; supporting both\nshort and long options."
-    },
-    {
-        "name": "pear-pear.php.net/Structures_Graph",
-        "version": "1.1.0",
-        "version_normalized": "1.1.0.0",
-        "dist": {
-            "type": "file",
-            "url": "http://pear.php.net/get/Structures_Graph-1.1.0.tgz",
-            "reference": null,
-            "shasum": null
-        },
-        "require": {
-            "php": ">=5.3.0.0"
-        },
-        "replace": {
-            "pear-pear/structures_graph": "== 1.1.0.0"
-        },
-        "type": "pear-library",
-        "installation-source": "dist",
-        "autoload": {
-            "classmap": [
-                ""
-            ]
-        },
-        "include-path": [
-            "/"
-        ],
-        "license": [
-            "LGPL License"
-        ],
-        "description": "Structures_Graph is a package for creating and manipulating graph datastructures. It allows building of directed\nand undirected graphs, with data and metadata stored in nodes. The library provides functions for graph traversing\nas well as for characteristic extraction from the graph topology."
-    },
-    {
-        "name": "pear-pear.php.net/Archive_Tar",
-        "version": "1.3.16",
-        "version_normalized": "1.3.16.0",
-        "dist": {
-            "type": "file",
-            "url": "http://pear.php.net/get/Archive_Tar-1.3.16.tgz",
-            "reference": null,
-            "shasum": null
-        },
-        "require": {
-            "php": ">=4.3.0.0"
-        },
-        "replace": {
-            "pear-pear/archive_tar": "== 1.3.16.0"
-        },
-        "type": "pear-library",
-        "installation-source": "dist",
-        "autoload": {
-            "classmap": [
-                ""
-            ]
-        },
-        "include-path": [
-            "/"
-        ],
-        "license": [
-            "New BSD\n License"
-        ],
-        "description": "This class provides handling of tar files in PHP.\nIt supports creating, listing, extracting and adding to tar files.\nGzip support is available if PHP has the zlib extension built-in or\nloaded. Bz2 compression is also supported with the bz2 extension loaded."
-    },
-    {
-        "name": "pear-pear.php.net/PEAR",
-        "version": "1.9.5",
-        "version_normalized": "1.9.5.0",
-        "dist": {
-            "type": "file",
-            "url": "http://pear.php.net/get/PEAR-1.9.5.tgz",
-            "reference": null,
-            "shasum": null
-        },
-        "require": {
-            "ext-pcre": "*",
-            "ext-xml": "*",
-            "pear-pear.php.net/archive_tar": ">=1.3.11.0",
-            "pear-pear.php.net/console_getopt": ">=1.2.0.0",
-            "pear-pear.php.net/structures_graph": ">=1.0.2.0",
-            "pear-pear.php.net/xml_util": ">=1.2.0.0",
-            "php": ">=4.4.0.0,!=5.0.0.0,!=5.1.0.0,!=5.1.1.0,!=5.1.2.0,!=5.1.3.0,!=5.1.4.0,!=5.1.5.0"
-        },
-        "conflict": {
-            "pear-pear.php.net/pear_frontend_gtk": "<0.4.0.0",
-            "pear-pear.php.net/pear_frontend_web": "<=0.4.0.0"
-        },
-        "replace": {
-            "pear-pear/pear": "== 1.9.5.0"
-        },
-        "type": "pear-library",
-        "installation-source": "dist",
-        "autoload": {
-            "classmap": [
-                ""
-            ]
-        },
-        "include-path": [
-            "/"
-        ],
-        "license": [
-            "New BSD License"
-        ],
-        "description": "The PEAR package contains:\n * the PEAR installer, for creating, distributing\n   and installing packages\n * the PEAR_Exception PHP5 error handling mechanism\n * the PEAR_ErrorStack advanced error handling mechanism\n * the PEAR_Error error handling mechanism\n * the OS_Guess class for retrieving info about the OS\n   where PHP is running on\n * the System class for quick handling of common operations\n   with files and directories\n * the PEAR base class\n  Features in a nutshell:\n  * full support for channels\n  * pre-download dependency validation\n  * new package.xml 2.0 format allows tremendous flexibility while maintaining BC\n  * support for optional dependency groups and limited support for sub-packaging\n  * robust dependency support\n  * full dependency validation on uninstall\n  * remote install for hosts with only ftp access - no more problems with\n    restricted host installation\n  * full support for mirroring\n  * support for bundling several packages into a single tarball\n  * support for static dependencies on a url-based package\n  * support for custom file roles and installation tasks"
-    },
-    {
-        "name": "pear-pear.php.net/Validate",
-        "version": "0.8.5",
-        "version_normalized": "0.8.5.0",
-        "dist": {
-            "type": "file",
-            "url": "http://pear.php.net/get/Validate-0.8.5.tgz",
-            "reference": null,
-            "shasum": null
-        },
-        "require": {
-            "php": ">=4.2.0.0"
-        },
-        "replace": {
-            "pear-pear/validate": "== 0.8.5.0"
-        },
-        "type": "pear-library",
-        "installation-source": "dist",
-        "autoload": {
-            "classmap": [
-                ""
-            ]
-        },
-        "include-path": [
-            "/"
-        ],
-        "license": [
-            "New BSD"
-        ],
-        "description": "Package to validate various datas. It includes :\n    - numbers (min/max, decimal or not)\n    - email (syntax, domain check, rfc822)\n    - string (predifined type alpha upper and/or lowercase, numeric,...)\n    - date (min, max, rfc822 compliant)\n    - uri (RFC2396)\n    - possibility valid multiple data with a single method call (::multiple)"
-    },
-    {
-        "name": "pear-pear.php.net/Validate_ISPN",
-        "version": "0.6.1",
-        "version_normalized": "0.6.1.0",
-        "dist": {
-            "type": "file",
-            "url": "http://pear.php.net/get/Validate_ISPN-0.6.1.tgz",
-            "reference": null,
-            "shasum": null
-        },
-        "require": {
-            "pear-pear.php.net/validate": ">=0.5.0.0",
-            "php": ">=4.1.0.0"
-        },
-        "replace": {
-            "pear-pear/validate_ispn": "== 0.6.1.0"
-        },
-        "type": "pear-library",
-        "installation-source": "dist",
-        "autoload": {
-            "classmap": [
-                ""
-            ]
-        },
-        "include-path": [
-            "/"
-        ],
-        "license": [
-            "New BSD"
-        ],
-        "description": "Package containes ISPN (International Standard Product Numbers) validations such as:\n * ISSN\n * ISBN\n * ISMN\n * ISRC (International Standard Recording Code)\n * EAN8\n * EAN13\n * EAN14\n * UCC12\n * SSCC"
-    },
-    {
-        "name": "vufind-org/vufindcode",
-        "version": "v1.0.2",
-        "version_normalized": "1.0.2.0",
-        "source": {
-            "type": "git",
-            "url": "https://github.com/vufind-org/vufindcode.git",
-            "reference": "1c6a0ad73cdf24c363f0e0564ac29ef1ba323ec0"
-        },
-        "dist": {
-            "type": "zip",
-            "url": "https://api.github.com/repos/vufind-org/vufindcode/zipball/1c6a0ad73cdf24c363f0e0564ac29ef1ba323ec0",
-            "reference": "1c6a0ad73cdf24c363f0e0564ac29ef1ba323ec0",
-            "shasum": ""
-        },
-        "require": {
-            "php": ">=5.3.0"
-        },
-        "time": "2014-09-17 15:48:11",
-        "type": "library",
-        "installation-source": "dist",
-        "autoload": {
-            "psr-0": {
-                "VuFindCode\\": "src/"
->>>>>>> 126be90e
-            }
-        },
-        "license": [
-<<<<<<< HEAD
-            "BSD-3-Clause"
-        ],
-        "description": "Zend Framework 2",
-        "homepage": "http://framework.zend.com/",
-        "keywords": [
-            "framework",
-            "zf2"
-        ],
-        "support": {
-            "source": "https://github.com/zendframework/zf2/tree/release-2.3.7",
-            "issues": "https://github.com/zendframework/zf2/issues"
-        }
-    },
-    {
         "name": "ocramius/proxy-manager",
         "version": "1.0.0",
         "version_normalized": "1.0.0.0",
@@ -1472,54 +969,14 @@
         "autoload": {
             "psr-0": {
                 "ProxyManager\\": "src"
-=======
-            "GPL-2.0"
-        ],
-        "authors": [
-            {
-                "name": "Demian Katz",
-                "email": "demian.katz@villanova.edu"
-            }
-        ],
-        "description": "Class for representing ISBNs (a VuFind support library)"
-    },
-    {
-        "name": "vufind-org/vufindhttp",
-        "version": "v1.0.4",
-        "version_normalized": "1.0.4.0",
-        "source": {
-            "type": "git",
-            "url": "https://github.com/vufind-org/vufindhttp.git",
-            "reference": "1b03d31c914faa6e50b6fe811fe609328d1d287b"
-        },
-        "dist": {
-            "type": "zip",
-            "url": "https://api.github.com/repos/vufind-org/vufindhttp/zipball/1b03d31c914faa6e50b6fe811fe609328d1d287b",
-            "reference": "1b03d31c914faa6e50b6fe811fe609328d1d287b",
-            "shasum": ""
-        },
-        "require": {
-            "zendframework/zend-http": ">=2.2"
-        },
-        "require-dev": {
-            "zendframework/zend-uri": ">=2.2"
-        },
-        "time": "2015-03-10 16:22:47",
-        "type": "library",
-        "installation-source": "dist",
-        "autoload": {
-            "psr-0": {
-                "VuFindHttp\\": "src/"
->>>>>>> 126be90e
-            }
-        },
-        "notification-url": "https://packagist.org/downloads/",
-        "license": [
-            "GPL-2.0"
-        ],
-        "authors": [
-            {
-<<<<<<< HEAD
+            }
+        },
+        "notification-url": "https://packagist.org/downloads/",
+        "license": [
+            "MIT"
+        ],
+        "authors": [
+            {
                 "name": "Marco Pivetta",
                 "email": "ocramius@gmail.com",
                 "homepage": "http://ocramius.github.com/"
@@ -1537,80 +994,38 @@
     },
     {
         "name": "oyejorge/less.php",
-        "version": "v1.7.0.3",
-        "version_normalized": "1.7.0.3",
+        "version": "v1.7.0.4",
+        "version_normalized": "1.7.0.4",
         "source": {
             "type": "git",
             "url": "https://github.com/oyejorge/less.php.git",
-            "reference": "6e08ecb07e6f6d9170c23e8744c58fdd822ad0de"
-        },
-        "dist": {
-            "type": "zip",
-            "url": "https://api.github.com/repos/oyejorge/less.php/zipball/6e08ecb07e6f6d9170c23e8744c58fdd822ad0de",
-            "reference": "6e08ecb07e6f6d9170c23e8744c58fdd822ad0de",
+            "reference": "fc971e6d3eb54dff3d3eba4734ff207d37cb4e0e"
+        },
+        "dist": {
+            "type": "zip",
+            "url": "https://api.github.com/repos/oyejorge/less.php/zipball/fc971e6d3eb54dff3d3eba4734ff207d37cb4e0e",
+            "reference": "fc971e6d3eb54dff3d3eba4734ff207d37cb4e0e",
             "shasum": ""
         },
         "require": {
             "php": ">=5.2"
         },
-        "time": "2015-03-10 18:12:59",
+        "time": "2015-05-27 17:50:32",
         "bin": [
             "bin/lessc"
         ],
-=======
-                "name": "David Maus",
-                "email": "maus@hab.de",
-                "role": "Developer"
-            },
-            {
-                "name": "Demian Katz",
-                "email": "demian.katz@villanova.edu",
-                "role": "Maintainer"
-            }
-        ],
-        "description": "VuFind 2.x HTTP service library",
-        "homepage": "http://vufind.org/"
-    },
-    {
-        "name": "zendframework/zendrest",
-        "version": "2.0.2",
-        "version_normalized": "2.0.2.0",
-        "source": {
-            "type": "git",
-            "url": "https://github.com/zendframework/ZendRest.git",
-            "reference": "7427d242b4546e5aef1206d2c97e402109d8843e"
-        },
-        "dist": {
-            "type": "zip",
-            "url": "https://packages.zendframework.com/composer/zendframework-zendrest-7427d242b4546e5aef1206d2c97e402109d8843e-zip-da96cc.zip",
-            "reference": "7427d242b4546e5aef1206d2c97e402109d8843e",
-            "shasum": "cd304d9e2fccccbd98348bfbead7d42b102e565a"
-        },
-        "require": {
-            "php": ">=5.3.3",
-            "zendframework/zend-http": "~2.0",
-            "zendframework/zend-uri": "~2.0",
-            "zendframework/zendxml": "~1.0-dev"
-        },
-        "time": "2014-03-05 22:32:09",
->>>>>>> 126be90e
-        "type": "library",
-        "installation-source": "dist",
-        "autoload": {
-            "psr-0": {
-<<<<<<< HEAD
+        "type": "library",
+        "installation-source": "dist",
+        "autoload": {
+            "psr-0": {
                 "Less": "lib/"
             },
             "classmap": [
                 "lessc.inc.php"
             ]
-=======
-                "ZendRest": "library/"
-            }
->>>>>>> 126be90e
-        },
-        "license": [
-<<<<<<< HEAD
+        },
+        "notification-url": "https://packagist.org/downloads/",
+        "license": [
             "Apache-2.0"
         ],
         "authors": [
@@ -1637,20 +1052,6 @@
             "php",
             "stylesheet"
         ]
-=======
-            "BSD-3-Clause"
-        ],
-        "description": " ",
-        "homepage": "http://packages.zendframework.com/",
-        "keywords": [
-            "rest",
-            "zf2"
-        ],
-        "support": {
-            "source": "https://github.com/zendframework/ZendRest/tree/release-2.0.2",
-            "issues": "https://github.com/zendframework/ZendRest/issues"
-        }
->>>>>>> 126be90e
     },
     {
         "name": "pear-pear.php.net/File_MARC",
@@ -1684,7 +1085,6 @@
         "description": "The standard for machine-readable cataloging (MARC) records is documented at http://loc.gov/marc/. This package enables you to read existing MARC records from a file, string, or (using the YAZ extension), from a Z39.50 source. You can also use this package to create new MARC records.\n\nThis package is based on the PHP MARC package, originally called \"php-marc\", that is part of the Emilda Project (http://www.emilda.org).  Christoffer Landtman generously agreed to make the \"php-marc\" code available under the GNU LGPL so it could be used as the basis of this PEAR package."
     },
     {
-<<<<<<< HEAD
         "name": "pear-pear.php.net/XML_Util",
         "version": "1.3.0",
         "version_normalized": "1.3.0.0",
@@ -1777,129 +1177,30 @@
             "LGPL License"
         ],
         "description": "Structures_Graph is a package for creating and manipulating graph datastructures. It allows building of directed\nand undirected graphs, with data and metadata stored in nodes. The library provides functions for graph traversing\nas well as for characteristic extraction from the graph topology."
-=======
-        "name": "oyejorge/less.php",
-        "version": "v1.7.0.4",
-        "version_normalized": "1.7.0.4",
-        "source": {
-            "type": "git",
-            "url": "https://github.com/oyejorge/less.php.git",
-            "reference": "fc971e6d3eb54dff3d3eba4734ff207d37cb4e0e"
-        },
-        "dist": {
-            "type": "zip",
-            "url": "https://api.github.com/repos/oyejorge/less.php/zipball/fc971e6d3eb54dff3d3eba4734ff207d37cb4e0e",
-            "reference": "fc971e6d3eb54dff3d3eba4734ff207d37cb4e0e",
-            "shasum": ""
-        },
-        "require": {
-            "php": ">=5.2"
-        },
-        "time": "2015-05-27 17:50:32",
-        "bin": [
-            "bin/lessc"
-        ],
-        "type": "library",
-        "installation-source": "dist",
-        "autoload": {
-            "psr-0": {
-                "Less": "lib/"
-            },
+    },
+    {
+        "name": "pear-pear.php.net/Archive_Tar",
+        "version": "1.3.16",
+        "version_normalized": "1.3.16.0",
+        "dist": {
+            "type": "file",
+            "url": "http://pear.php.net/get/Archive_Tar-1.3.16.tgz",
+            "reference": null,
+            "shasum": null
+        },
+        "require": {
+            "php": ">=4.3.0.0"
+        },
+        "replace": {
+            "pear-pear/archive_tar": "== 1.3.16.0"
+        },
+        "type": "pear-library",
+        "installation-source": "dist",
+        "autoload": {
             "classmap": [
-                "lessc.inc.php"
+                ""
             ]
         },
-        "notification-url": "https://packagist.org/downloads/",
-        "license": [
-            "Apache-2.0"
-        ],
-        "authors": [
-            {
-                "name": "Matt Agar",
-                "homepage": "https://github.com/agar"
-            },
-            {
-                "name": "Martin Jantošovič",
-                "homepage": "https://github.com/Mordred"
-            },
-            {
-                "name": "Josh Schmidt",
-                "homepage": "https://github.com/oyejorge"
-            }
-        ],
-        "description": "PHP port of the Javascript version of LESS http://lesscss.org",
-        "homepage": "http://lessphp.gpeasy.com",
-        "keywords": [
-            "css",
-            "less",
-            "less.js",
-            "lesscss",
-            "php",
-            "stylesheet"
-        ]
-    },
-    {
-        "name": "symfony/yaml",
-        "version": "v2.7.1",
-        "version_normalized": "2.7.1.0",
-        "source": {
-            "type": "git",
-            "url": "https://github.com/symfony/Yaml.git",
-            "reference": "9808e75c609a14f6db02f70fccf4ca4aab53c160"
-        },
-        "dist": {
-            "type": "zip",
-            "url": "https://api.github.com/repos/symfony/Yaml/zipball/9808e75c609a14f6db02f70fccf4ca4aab53c160",
-            "reference": "9808e75c609a14f6db02f70fccf4ca4aab53c160",
-            "shasum": ""
-        },
-        "require": {
-            "php": ">=5.3.9"
-        },
-        "require-dev": {
-            "symfony/phpunit-bridge": "~2.7"
-        },
-        "time": "2015-06-10 15:30:22",
-        "type": "library",
-        "extra": {
-            "branch-alias": {
-                "dev-master": "2.7-dev"
-            }
-        },
-        "installation-source": "dist",
-        "autoload": {
-            "psr-4": {
-                "Symfony\\Component\\Yaml\\": ""
-            }
-        },
-        "notification-url": "https://packagist.org/downloads/",
-        "license": [
-            "MIT"
-        ],
-        "authors": [
-            {
-                "name": "Fabien Potencier",
-                "email": "fabien@symfony.com"
-            },
-            {
-                "name": "Symfony Community",
-                "homepage": "https://symfony.com/contributors"
-            }
-        ],
-        "description": "Symfony Yaml Component",
-        "homepage": "https://symfony.com"
->>>>>>> 126be90e
-    },
-    {
-        "name": "zendframework/zendservice-amazon",
-        "version": "2.0.4",
-        "version_normalized": "2.0.4.0",
-        "source": {
-            "type": "git",
-            "url": "https://github.com/zendframework/ZendService_Amazon.git",
-            "reference": "a44eec522c622970a6c6666dc308ec6daad08ed4"
-        },
-<<<<<<< HEAD
         "include-path": [
             "/"
         ],
@@ -1964,7 +1265,239 @@
         },
         "replace": {
             "pear-pear/validate": "== 0.8.5.0"
-=======
+        },
+        "type": "pear-library",
+        "installation-source": "dist",
+        "autoload": {
+            "classmap": [
+                ""
+            ]
+        },
+        "include-path": [
+            "/"
+        ],
+        "license": [
+            "New BSD"
+        ],
+        "description": "Package to validate various datas. It includes :\n    - numbers (min/max, decimal or not)\n    - email (syntax, domain check, rfc822)\n    - string (predifined type alpha upper and/or lowercase, numeric,...)\n    - date (min, max, rfc822 compliant)\n    - uri (RFC2396)\n    - possibility valid multiple data with a single method call (::multiple)"
+    },
+    {
+        "name": "pear-pear.php.net/Validate_ISPN",
+        "version": "0.6.1",
+        "version_normalized": "0.6.1.0",
+        "dist": {
+            "type": "file",
+            "url": "http://pear.php.net/get/Validate_ISPN-0.6.1.tgz",
+            "reference": null,
+            "shasum": null
+        },
+        "require": {
+            "pear-pear.php.net/validate": ">=0.5.0.0",
+            "php": ">=4.1.0.0"
+        },
+        "replace": {
+            "pear-pear/validate_ispn": "== 0.6.1.0"
+        },
+        "type": "pear-library",
+        "installation-source": "dist",
+        "autoload": {
+            "classmap": [
+                ""
+            ]
+        },
+        "include-path": [
+            "/"
+        ],
+        "license": [
+            "New BSD"
+        ],
+        "description": "Package containes ISPN (International Standard Product Numbers) validations such as:\n * ISSN\n * ISBN\n * ISMN\n * ISRC (International Standard Recording Code)\n * EAN8\n * EAN13\n * EAN14\n * UCC12\n * SSCC"
+    },
+    {
+        "name": "symfony/yaml",
+        "version": "v2.7.1",
+        "version_normalized": "2.7.1.0",
+        "source": {
+            "type": "git",
+            "url": "https://github.com/symfony/Yaml.git",
+            "reference": "9808e75c609a14f6db02f70fccf4ca4aab53c160"
+        },
+        "dist": {
+            "type": "zip",
+            "url": "https://api.github.com/repos/symfony/Yaml/zipball/9808e75c609a14f6db02f70fccf4ca4aab53c160",
+            "reference": "9808e75c609a14f6db02f70fccf4ca4aab53c160",
+            "shasum": ""
+        },
+        "require": {
+            "php": ">=5.3.9"
+        },
+        "require-dev": {
+            "symfony/phpunit-bridge": "~2.7"
+        },
+        "time": "2015-06-10 15:30:22",
+        "type": "library",
+        "extra": {
+            "branch-alias": {
+                "dev-master": "2.7-dev"
+            }
+        },
+        "installation-source": "dist",
+        "autoload": {
+            "psr-4": {
+                "Symfony\\Component\\Yaml\\": ""
+            }
+        },
+        "notification-url": "https://packagist.org/downloads/",
+        "license": [
+            "MIT"
+        ],
+        "authors": [
+            {
+                "name": "Fabien Potencier",
+                "email": "fabien@symfony.com"
+            },
+            {
+                "name": "Symfony Community",
+                "homepage": "https://symfony.com/contributors"
+            }
+        ],
+        "description": "Symfony Yaml Component",
+        "homepage": "https://symfony.com"
+    },
+    {
+        "name": "vufind-org/vufindcode",
+        "version": "v1.0.2",
+        "version_normalized": "1.0.2.0",
+        "source": {
+            "type": "git",
+            "url": "https://github.com/vufind-org/vufindcode.git",
+            "reference": "1c6a0ad73cdf24c363f0e0564ac29ef1ba323ec0"
+        },
+        "dist": {
+            "type": "zip",
+            "url": "https://api.github.com/repos/vufind-org/vufindcode/zipball/1c6a0ad73cdf24c363f0e0564ac29ef1ba323ec0",
+            "reference": "1c6a0ad73cdf24c363f0e0564ac29ef1ba323ec0",
+            "shasum": ""
+        },
+        "require": {
+            "php": ">=5.3.0"
+        },
+        "time": "2014-09-17 15:48:11",
+        "type": "library",
+        "installation-source": "dist",
+        "autoload": {
+            "psr-0": {
+                "VuFindCode\\": "src/"
+            }
+        },
+        "notification-url": "https://packagist.org/downloads/",
+        "license": [
+            "GPL-2.0"
+        ],
+        "authors": [
+            {
+                "name": "Demian Katz",
+                "email": "demian.katz@villanova.edu"
+            }
+        ],
+        "description": "Class for representing ISBNs (a VuFind support library)"
+    },
+    {
+        "name": "vufind-org/vufindhttp",
+        "version": "v1.0.4",
+        "version_normalized": "1.0.4.0",
+        "source": {
+            "type": "git",
+            "url": "https://github.com/vufind-org/vufindhttp.git",
+            "reference": "1b03d31c914faa6e50b6fe811fe609328d1d287b"
+        },
+        "dist": {
+            "type": "zip",
+            "url": "https://api.github.com/repos/vufind-org/vufindhttp/zipball/1b03d31c914faa6e50b6fe811fe609328d1d287b",
+            "reference": "1b03d31c914faa6e50b6fe811fe609328d1d287b",
+            "shasum": ""
+        },
+        "require": {
+            "zendframework/zend-http": ">=2.2"
+        },
+        "require-dev": {
+            "zendframework/zend-uri": ">=2.2"
+        },
+        "time": "2015-03-10 16:22:47",
+        "type": "library",
+        "installation-source": "dist",
+        "autoload": {
+            "psr-0": {
+                "VuFindHttp\\": "src/"
+            }
+        },
+        "notification-url": "https://packagist.org/downloads/",
+        "license": [
+            "GPL-2.0"
+        ],
+        "authors": [
+            {
+                "name": "David Maus",
+                "email": "maus@hab.de",
+                "role": "Developer"
+            },
+            {
+                "name": "Demian Katz",
+                "email": "demian.katz@villanova.edu",
+                "role": "Maintainer"
+            }
+        ],
+        "description": "VuFind 2.x HTTP service library",
+        "homepage": "http://vufind.org/"
+    },
+    {
+        "name": "zendframework/zendrest",
+        "version": "2.0.2",
+        "version_normalized": "2.0.2.0",
+        "source": {
+            "type": "git",
+            "url": "https://github.com/zendframework/ZendRest.git",
+            "reference": "9d2d631af7b4b54bfa2a7f5ca5f455192e3e0916"
+        },
+        "dist": {
+            "type": "zip",
+            "url": "https://packages.zendframework.com/composer/zendframework-zendrest-2.0.2-2f9805.zip",
+            "reference": "9d2d631af7b4b54bfa2a7f5ca5f455192e3e0916",
+            "shasum": "445d681551a5c9f2be25b241e615e754278d79ba"
+        },
+        "require": {
+            "php": ">=5.3.3",
+            "zendframework/zend-http": "~2.0",
+            "zendframework/zend-uri": "~2.0",
+            "zendframework/zendxml": "~1.0-dev"
+        },
+        "time": "2014-03-05 22:32:09",
+        "type": "library",
+        "installation-source": "dist",
+        "autoload": {
+            "psr-0": {
+                "ZendRest": "library/"
+            }
+        },
+        "license": [
+            "BSD-3-Clause"
+        ],
+        "description": " ",
+        "homepage": "http://packages.zendframework.com/",
+        "keywords": [
+            "rest",
+            "zf2"
+        ]
+    },
+    {
+        "name": "zendframework/zendservice-amazon",
+        "version": "2.0.4",
+        "version_normalized": "2.0.4.0",
+        "source": {
+            "type": "git",
+            "url": "https://github.com/zendframework/ZendService_Amazon.git",
+            "reference": "a44eec522c622970a6c6666dc308ec6daad08ed4"
+        },
         "dist": {
             "type": "zip",
             "url": "https://packages.zendframework.com/composer/zendframework-zendservice-amazon-2.0.4-db4e7c.zip",
@@ -1993,7 +1526,6 @@
             "branch-alias": {
                 "dev-master": "2.0.x-dev"
             }
->>>>>>> 126be90e
         },
         "installation-source": "dist",
         "autoload": {
@@ -2007,28 +1539,6 @@
             }
         },
         "license": [
-<<<<<<< HEAD
-            "New BSD"
-        ],
-        "description": "Package to validate various datas. It includes :\n    - numbers (min/max, decimal or not)\n    - email (syntax, domain check, rfc822)\n    - string (predifined type alpha upper and/or lowercase, numeric,...)\n    - date (min, max, rfc822 compliant)\n    - uri (RFC2396)\n    - possibility valid multiple data with a single method call (::multiple)"
-    },
-    {
-        "name": "pear-pear.php.net/Validate_ISPN",
-        "version": "0.6.1",
-        "version_normalized": "0.6.1.0",
-        "dist": {
-            "type": "file",
-            "url": "http://pear.php.net/get/Validate_ISPN-0.6.1.tgz",
-            "reference": null,
-            "shasum": null
-        },
-        "require": {
-            "pear-pear.php.net/validate": ">=0.5.0.0",
-            "php": ">=4.1.0.0"
-        },
-        "replace": {
-            "pear-pear/validate_ispn": "== 0.6.1.0"
-=======
             "BSD-3-Clause"
         ],
         "description": "OOP wrapper for the Amazon web service",
@@ -2043,6 +1553,58 @@
         ]
     },
     {
+        "name": "zfr/rbac",
+        "version": "1.2.0",
+        "version_normalized": "1.2.0.0",
+        "source": {
+            "type": "git",
+            "url": "https://github.com/zf-fr/rbac.git",
+            "reference": "493711bfc2a637fd7c6f23b71b7b55a621c35d9d"
+        },
+        "dist": {
+            "type": "zip",
+            "url": "https://api.github.com/repos/zf-fr/rbac/zipball/493711bfc2a637fd7c6f23b71b7b55a621c35d9d",
+            "reference": "493711bfc2a637fd7c6f23b71b7b55a621c35d9d",
+            "shasum": ""
+        },
+        "require": {
+            "php": ">=5.4"
+        },
+        "require-dev": {
+            "phpunit/phpunit": "~3.7",
+            "satooshi/php-coveralls": "~0.6",
+            "squizlabs/php_codesniffer": "1.4.*",
+            "zendframework/zend-servicemanager": "~2.2"
+        },
+        "time": "2014-02-06 14:18:34",
+        "type": "library",
+        "installation-source": "dist",
+        "autoload": {
+            "psr-0": {
+                "Rbac\\": "src/"
+            }
+        },
+        "notification-url": "https://packagist.org/downloads/",
+        "license": [
+            "MIT"
+        ],
+        "authors": [
+            {
+                "name": "Michaël Gallego",
+                "email": "mic.gallego@gmail.com",
+                "homepage": "http://michaelgallego.fr"
+            }
+        ],
+        "description": "Zend Framework 3 prototype for Zend\\Permissions\\Rbac.",
+        "homepage": "https://github.com/zf-fr/rbac",
+        "keywords": [
+            "rbac",
+            "security",
+            "zf2",
+            "zf3"
+        ]
+    },
+    {
         "name": "zf-commons/zfc-rbac",
         "version": "v2.5.2",
         "version_normalized": "2.5.2.0",
@@ -2084,7 +1646,6 @@
                 "dev-master": "2.4-dev",
                 "dev-develop": "3.0-dev"
             }
->>>>>>> 126be90e
         },
         "installation-source": "dist",
         "autoload": {
@@ -2094,30 +1655,6 @@
         },
         "notification-url": "https://packagist.org/downloads/",
         "license": [
-<<<<<<< HEAD
-            "New BSD"
-        ],
-        "description": "Package containes ISPN (International Standard Product Numbers) validations such as:\n * ISSN\n * ISBN\n * ISMN\n * ISRC (International Standard Recording Code)\n * EAN8\n * EAN13\n * EAN14\n * UCC12\n * SSCC"
-    },
-    {
-        "name": "symfony/yaml",
-        "version": "v2.6.5",
-        "version_normalized": "2.6.5.0",
-        "target-dir": "Symfony/Component/Yaml",
-        "source": {
-            "type": "git",
-            "url": "https://github.com/symfony/Yaml.git",
-            "reference": "0cd8e72071e46e15fc072270ae39ea1b66b10a9d"
-        },
-        "dist": {
-            "type": "zip",
-            "url": "https://api.github.com/repos/symfony/Yaml/zipball/0cd8e72071e46e15fc072270ae39ea1b66b10a9d",
-            "reference": "0cd8e72071e46e15fc072270ae39ea1b66b10a9d",
-            "shasum": ""
-        },
-        "require": {
-            "php": ">=5.3.3"
-=======
             "MIT"
         ],
         "authors": [
@@ -2144,501 +1681,5 @@
             "rbac",
             "zf2"
         ]
-    },
-    {
-        "name": "symfony/css-selector",
-        "version": "v2.7.1",
-        "version_normalized": "2.7.1.0",
-        "source": {
-            "type": "git",
-            "url": "https://github.com/symfony/CssSelector.git",
-            "reference": "0b5c07b516226b7dd32afbbc82fe547a469c5092"
-        },
-        "dist": {
-            "type": "zip",
-            "url": "https://api.github.com/repos/symfony/CssSelector/zipball/0b5c07b516226b7dd32afbbc82fe547a469c5092",
-            "reference": "0b5c07b516226b7dd32afbbc82fe547a469c5092",
-            "shasum": ""
-        },
-        "require": {
-            "php": ">=5.3.9"
->>>>>>> 126be90e
-        },
-        "require-dev": {
-            "symfony/phpunit-bridge": "~2.7"
-        },
-<<<<<<< HEAD
-        "time": "2015-03-12 10:28:44",
-        "type": "library",
-        "extra": {
-            "branch-alias": {
-                "dev-master": "2.6-dev"
-=======
-        "time": "2015-05-15 13:33:16",
-        "type": "library",
-        "extra": {
-            "branch-alias": {
-                "dev-master": "2.7-dev"
->>>>>>> 126be90e
-            }
-        },
-        "installation-source": "dist",
-        "autoload": {
-<<<<<<< HEAD
-            "psr-0": {
-                "Symfony\\Component\\Yaml\\": ""
-=======
-            "psr-4": {
-                "Symfony\\Component\\CssSelector\\": ""
->>>>>>> 126be90e
-            }
-        },
-        "notification-url": "https://packagist.org/downloads/",
-        "license": [
-            "MIT"
-        ],
-        "authors": [
-            {
-<<<<<<< HEAD
-                "name": "Symfony Community",
-                "homepage": "http://symfony.com/contributors"
-=======
-                "name": "Jean-François Simon",
-                "email": "jeanfrancois.simon@sensiolabs.com"
->>>>>>> 126be90e
-            },
-            {
-                "name": "Fabien Potencier",
-                "email": "fabien@symfony.com"
-<<<<<<< HEAD
-            }
-        ],
-        "description": "Symfony Yaml Component",
-        "homepage": "http://symfony.com"
-    },
-    {
-        "name": "vufind-org/vufindcode",
-        "version": "v1.0.2",
-        "version_normalized": "1.0.2.0",
-        "source": {
-            "type": "git",
-            "url": "https://github.com/vufind-org/vufindcode.git",
-            "reference": "1c6a0ad73cdf24c363f0e0564ac29ef1ba323ec0"
-        },
-        "dist": {
-            "type": "zip",
-            "url": "https://api.github.com/repos/vufind-org/vufindcode/zipball/1c6a0ad73cdf24c363f0e0564ac29ef1ba323ec0",
-            "reference": "1c6a0ad73cdf24c363f0e0564ac29ef1ba323ec0",
-            "shasum": ""
-        },
-        "require": {
-            "php": ">=5.3.0"
-        },
-        "time": "2014-09-17 15:48:11",
-        "type": "library",
-        "installation-source": "dist",
-        "autoload": {
-            "psr-0": {
-                "VuFindCode\\": "src/"
-            }
-        },
-        "notification-url": "https://packagist.org/downloads/",
-        "license": [
-            "GPL-2.0"
-        ],
-        "authors": [
-            {
-                "name": "Demian Katz",
-                "email": "demian.katz@villanova.edu"
-            }
-        ],
-        "description": "Class for representing ISBNs (a VuFind support library)"
-    },
-    {
-        "name": "vufind-org/vufindhttp",
-        "version": "v1.0.4",
-        "version_normalized": "1.0.4.0",
-        "source": {
-            "type": "git",
-            "url": "https://github.com/vufind-org/vufindhttp.git",
-            "reference": "1b03d31c914faa6e50b6fe811fe609328d1d287b"
-        },
-        "dist": {
-            "type": "zip",
-            "url": "https://api.github.com/repos/vufind-org/vufindhttp/zipball/1b03d31c914faa6e50b6fe811fe609328d1d287b",
-            "reference": "1b03d31c914faa6e50b6fe811fe609328d1d287b",
-            "shasum": ""
-        },
-        "require": {
-            "zendframework/zend-http": ">=2.2"
-        },
-        "require-dev": {
-            "zendframework/zend-uri": ">=2.2"
-        },
-        "time": "2015-03-10 16:22:47",
-        "type": "library",
-        "installation-source": "dist",
-        "autoload": {
-            "psr-0": {
-                "VuFindHttp\\": "src/"
-            }
-        },
-        "notification-url": "https://packagist.org/downloads/",
-        "license": [
-            "GPL-2.0"
-        ],
-        "authors": [
-            {
-                "name": "David Maus",
-                "email": "maus@hab.de",
-                "role": "Developer"
-            },
-            {
-                "name": "Demian Katz",
-                "email": "demian.katz@villanova.edu",
-                "role": "Maintainer"
-            }
-        ],
-        "description": "VuFind 2.x HTTP service library",
-        "homepage": "http://vufind.org/"
-    },
-    {
-        "name": "zendframework/zendrest",
-        "version": "2.0.2",
-        "version_normalized": "2.0.2.0",
-        "source": {
-            "type": "git",
-            "url": "https://github.com/zendframework/ZendRest.git",
-            "reference": "7427d242b4546e5aef1206d2c97e402109d8843e"
-        },
-        "dist": {
-            "type": "zip",
-            "url": "https://packages.zendframework.com/composer/zendframework-zendrest-7427d242b4546e5aef1206d2c97e402109d8843e-zip-da96cc.zip",
-            "reference": "2.0.2",
-            "shasum": "cd304d9e2fccccbd98348bfbead7d42b102e565a"
-        },
-        "require": {
-            "php": ">=5.3.3",
-            "zendframework/zend-http": "~2.0",
-            "zendframework/zend-uri": "~2.0",
-            "zendframework/zendxml": "~1.0-dev"
-        },
-        "time": "2014-03-05 22:32:09",
-        "type": "library",
-        "installation-source": "dist",
-        "autoload": {
-            "psr-0": {
-                "ZendRest": "library/"
-            }
-        },
-        "license": [
-            "BSD-3-Clause"
-        ],
-        "description": " ",
-        "homepage": "http://packages.zendframework.com/",
-        "keywords": [
-            "rest",
-            "zf2"
-        ],
-        "support": {
-            "source": "https://github.com/zendframework/ZendRest/tree/release-2.0.2",
-            "issues": "https://github.com/zendframework/ZendRest/issues"
-        }
-    },
-    {
-        "name": "zendframework/zendservice-amazon",
-        "version": "2.0.3",
-        "version_normalized": "2.0.3.0",
-        "source": {
-            "type": "git",
-            "url": "https://github.com/zendframework/ZendService_Amazon.git",
-            "reference": "f3d44e3488908323c34bf040c045ee71e1196796"
-        },
-        "dist": {
-            "type": "zip",
-            "url": "https://packages.zendframework.com/composer/zendframework-zendservice-amazon-f3d44e3488908323c34bf040c045ee71e1196796-zip-31bbc0.zip",
-            "reference": "2.0.3",
-            "shasum": "b7f77cced220f6738248fc827952ab2c6604a08f"
-        },
-        "require": {
-            "php": ">=5.3.3",
-            "zendframework/zend-crypt": "~2.0",
-            "zendframework/zend-http": "~2.0",
-            "zendframework/zend-json": "~2.0",
-            "zendframework/zendrest": "~2.0",
-            "zendframework/zendxml": "~1.0-dev"
-        },
-        "require-dev": {
-            "zendframework/zend-i18n": "~2.0"
-        },
-        "suggest": {
-            "zendframework/zend-uri": "Zend\\Uri component"
-        },
-        "time": "2014-03-05 22:37:42",
-        "type": "library",
-        "extra": {
-            "branch-alias": {
-                "dev-master": "2.0.x-dev"
-            }
-        },
-        "installation-source": "dist",
-        "autoload": {
-            "psr-0": {
-                "ZendService\\Amazon\\": "library/"
-            }
-        },
-        "license": [
-            "BSD-3-Clause"
-        ],
-        "description": "OOP wrapper for the Amazon web service",
-        "homepage": "http://packages.zendframework.com/",
-        "keywords": [
-            "amazon",
-            "ec2",
-            "s3",
-            "simpledb",
-            "sqs",
-            "zf2"
-        ],
-        "support": {
-            "source": "https://github.com/zendframework/ZendService_Amazon/tree/master",
-            "issues": "https://github.com/zendframework/ZendService_Amazon/issues"
-        }
-    },
-    {
-        "name": "zendframework/zendservice-recaptcha",
-        "version": "2.0.1",
-        "version_normalized": "2.0.1.0",
-        "source": {
-            "type": "git",
-            "url": "https://github.com/zendframework/ZendService_ReCaptcha.git",
-            "reference": "4324cca8502d9f47b3b43a18acdd3fdbeb965536"
-        },
-        "dist": {
-            "type": "zip",
-            "url": "https://packages.zendframework.com/composer/zendframework-zendservice-recaptcha-4324cca8502d9f47b3b43a18acdd3fdbeb965536-zip-8c45bf.zip",
-            "reference": "2.0.1",
-            "shasum": "fab92465cda889ff975c1ec79bb378d7e3f39081"
-        },
-        "require": {
-            "php": ">=5.3.3",
-            "zendframework/zend-http": ">=2.0.0",
-            "zendframework/zend-uri": ">=2.0.0",
-            "zendframework/zend-version": ">=2.0.0"
-        },
-        "time": "2012-09-24 15:18:29",
-        "type": "library",
-        "extra": {
-            "branch-alias": {
-                "dev-master": "2.0.x-dev"
-=======
-            },
-            {
-                "name": "Symfony Community",
-                "homepage": "https://symfony.com/contributors"
-            }
-        ],
-        "description": "Symfony CssSelector Component",
-        "homepage": "https://symfony.com"
-    },
-    {
-        "name": "symfony/process",
-        "version": "v2.7.1",
-        "version_normalized": "2.7.1.0",
-        "source": {
-            "type": "git",
-            "url": "https://github.com/symfony/Process.git",
-            "reference": "552d8efdc80980cbcca50b28d626ac8e36e3cdd1"
-        },
-        "dist": {
-            "type": "zip",
-            "url": "https://api.github.com/repos/symfony/Process/zipball/552d8efdc80980cbcca50b28d626ac8e36e3cdd1",
-            "reference": "552d8efdc80980cbcca50b28d626ac8e36e3cdd1",
-            "shasum": ""
-        },
-        "require": {
-            "php": ">=5.3.9"
-        },
-        "require-dev": {
-            "symfony/phpunit-bridge": "~2.7"
-        },
-        "time": "2015-06-08 09:37:21",
-        "type": "library",
-        "extra": {
-            "branch-alias": {
-                "dev-master": "2.7-dev"
->>>>>>> 126be90e
-            }
-        },
-        "installation-source": "dist",
-        "autoload": {
-<<<<<<< HEAD
-            "psr-0": {
-                "ZendService": "library/"
-=======
-            "psr-4": {
-                "Symfony\\Component\\Process\\": ""
->>>>>>> 126be90e
-            }
-        },
-        "notification-url": "https://packagist.org/downloads/",
-        "license": [
-            "MIT"
-        ],
-<<<<<<< HEAD
-        "description": "OOP wrapper for the ReCaptcha web service",
-        "homepage": "http://packages.zendframework.com/",
-        "keywords": [
-            "recaptcha",
-            "zf2"
-        ],
-        "support": {
-            "source": "https://github.com/zendframework/ZendService_ReCaptcha/tree/release-2.0.1",
-            "issues": "https://github.com/zendframework/ZendService_ReCaptcha/issues"
-        }
-    },
-    {
-        "name": "zfr/rbac",
-        "version": "1.2.0",
-        "version_normalized": "1.2.0.0",
-        "source": {
-            "type": "git",
-            "url": "https://github.com/zf-fr/rbac.git",
-            "reference": "493711bfc2a637fd7c6f23b71b7b55a621c35d9d"
-        },
-        "dist": {
-            "type": "zip",
-            "url": "https://api.github.com/repos/zf-fr/rbac/zipball/493711bfc2a637fd7c6f23b71b7b55a621c35d9d",
-            "reference": "493711bfc2a637fd7c6f23b71b7b55a621c35d9d",
-            "shasum": ""
-        },
-        "require": {
-            "php": ">=5.4"
-        },
-        "require-dev": {
-            "phpunit/phpunit": "~3.7",
-            "satooshi/php-coveralls": "~0.6",
-            "squizlabs/php_codesniffer": "1.4.*",
-            "zendframework/zend-servicemanager": "~2.2"
-        },
-        "time": "2014-02-06 14:18:34",
-        "type": "library",
-        "installation-source": "dist",
-        "autoload": {
-            "psr-0": {
-                "Rbac\\": "src/"
-            }
-        },
-        "notification-url": "https://packagist.org/downloads/",
-        "license": [
-            "MIT"
-        ],
-        "authors": [
-            {
-                "name": "Michaël Gallego",
-                "email": "mic.gallego@gmail.com",
-                "homepage": "http://michaelgallego.fr"
-            }
-        ],
-        "description": "Zend Framework 3 prototype for Zend\\Permissions\\Rbac.",
-        "homepage": "https://github.com/zf-fr/rbac",
-        "keywords": [
-            "rbac",
-            "security",
-            "zf2",
-            "zf3"
-        ]
-    },
-    {
-        "name": "zf-commons/zfc-rbac",
-        "version": "2.4.2",
-        "version_normalized": "2.4.2.0",
-        "source": {
-            "type": "git",
-            "url": "https://github.com/ZF-Commons/zfc-rbac.git",
-            "reference": "42f466656ad9730025a6bbbfd4144ac2f3abb64c"
-        },
-        "dist": {
-            "type": "zip",
-            "url": "https://api.github.com/repos/ZF-Commons/zfc-rbac/zipball/42f466656ad9730025a6bbbfd4144ac2f3abb64c",
-            "reference": "42f466656ad9730025a6bbbfd4144ac2f3abb64c",
-            "shasum": ""
-        },
-        "require": {
-            "php": ">=5.4",
-            "zendframework/zend-mvc": "~2.2",
-            "zendframework/zend-servicemanager": "~2.2",
-            "zfr/rbac": "~1.2"
-        },
-        "require-dev": {
-            "doctrine/common": "~2.4",
-            "doctrine/doctrine-module": "~0.8",
-            "doctrine/doctrine-orm-module": "~0.8",
-            "phpunit/phpunit": "~3.7",
-            "satooshi/php-coveralls": "~0.6",
-            "squizlabs/php_codesniffer": "1.4.*",
-            "zendframework/zend-developer-tools": "dev-master",
-            "zendframework/zendframework": "~2.2"
-        },
-        "suggest": {
-            "doctrine/doctrine-module": "if you want to use Doctrine role provider",
-            "zendframework/zend-developer-tools": "if you want to show information about the roles"
-        },
-        "time": "2015-01-26 11:29:23",
-        "type": "library",
-        "extra": {
-            "branch-alias": {
-                "dev-master": "2.4-dev",
-                "dev-develop": "3.0-dev"
-            }
-        },
-        "installation-source": "dist",
-        "autoload": {
-            "psr-0": {
-                "ZfcRbac\\": "src/"
-            }
-        },
-        "notification-url": "https://packagist.org/downloads/",
-        "license": [
-            "MIT"
-        ],
-        "authors": [
-            {
-                "name": "Kyle Spraggs",
-                "email": "theman@spiffyjr.me",
-                "homepage": "http://www.spiffyjr.me/"
-            },
-            {
-                "name": "Jean-Marie Leroux",
-                "email": "jmleroux.pro@gmail.com"
-            },
-            {
-                "name": "Michaël Gallego",
-                "email": "mic.gallego@gmail.com",
-                "homepage": "http://www.michaelgallego.fr"
-            }
-        ],
-        "description": "Zend Framework 2 Module that provides a layer of features of Zend\\Permissions\\Rbac",
-        "homepage": "http://www.github.com/ZF-Commons/zfc-rbac",
-        "keywords": [
-            "module",
-            "permissions",
-            "rbac",
-            "zf2"
-        ]
-=======
-        "authors": [
-            {
-                "name": "Fabien Potencier",
-                "email": "fabien@symfony.com"
-            },
-            {
-                "name": "Symfony Community",
-                "homepage": "https://symfony.com/contributors"
-            }
-        ],
-        "description": "Symfony Process Component",
-        "homepage": "https://symfony.com"
->>>>>>> 126be90e
     }
 ]