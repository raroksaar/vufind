--- conflicted
+++ resolved
@@ -6,20 +6,12 @@
 $baseDir = dirname($vendorDir);
 
 return array(
-<<<<<<< HEAD
-    $vendorDir . '/pear-pear.php.net/File_MARC',
-    $vendorDir . '/pear-pear.php.net/XML_Util',
-=======
->>>>>>> bc8a4b5c
     $vendorDir . '/pear-pear.php.net/Console_Getopt',
     $vendorDir . '/pear-pear.php.net/Structures_Graph',
     $vendorDir . '/pear-pear.php.net/Archive_Tar',
     $vendorDir . '/pear-pear.php.net/PEAR',
     $vendorDir . '/pear-pear.php.net/Validate',
     $vendorDir . '/pear-pear.php.net/Validate_ISPN',
-<<<<<<< HEAD
-=======
     $vendorDir . '/pear-pear.php.net/File_MARC',
     $vendorDir . '/pear-pear.php.net/XML_Util',
->>>>>>> bc8a4b5c
 );