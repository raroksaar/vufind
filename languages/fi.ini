Access = "Pääsy"
Account = "Tili"
Add = "Lisää"
Add a Note = "Lisää merkintä"
Add Tag = "Lisää tagi"
Add Tags = "Lisää tageja"
Add to another list = "Lisää toiseen listaan"
Add to Book Bag = "Lisää kirjakoriin"
Add to favorites = "Lisää suosikkeihin"
Add your comment = "Lisää kommentti"
Address = "Osoite"
add_comment_fail_blank = "Kommentti ei voi olla tyhjä."
add_comment_success = "Kommentti lisätty."
add_favorite_fail = "Virhe: tietueen tallennus epäonnistui"
add_favorite_prefix = "Lisää"
add_favorite_suffix = "suosikkeihin"
add_list_fail = "Virhe: listan lisäys epäonnistui"
add_other_libraries = "Sisällytä muiden kirjastojen artikkelit"
add_search       = "Lisää hakukenttä"
add_search_group = "Lisää hakuryhmä"
add_tag_error = "Virhe: tagien tallennus epäonnistui"
add_tag_note = "Erota tagit välilyönneillä. Käytä lainausmerkkejä monisanaisten tagien kohdalla."
add_tag_success = "Tagit tallennettu"
Advanced = "Tarkennettu"
Advanced Search = "Tarkennettu haku"
advSearchError_noRights    = "Haun muokkaus epäonnistui. Epäonnistuminen voi johtua vanhentuneesta selainistunnosta."
advSearchError_notAdvanced = "Muokkaamasi haku ei ole tarkennettu haku."
advSearchError_notFound    = "Hakua ei löydy."
adv_search_all          = "Kaikki kentät"
adv_search_author       = "Tekijä"
adv_search_callnumber   = "Hyllypaikka"
adv_search_filters      = "Käytetyt suodattimet"
adv_search_isn          = "ISBN/ISSN"
adv_search_journaltitle = "Lehden nimi"
adv_search_label = "Hakuehdot"
adv_search_publisher    = "Julkaisija"
adv_search_select_all   = "valitse kaikki"
adv_search_series       = "Sarja"
adv_search_subject      = "Aihe"
adv_search_title        = "Nimeke"
adv_search_toc          = "Sisällysluettelo"
adv_search_year         = "Julkaisuvuosi"
All = "Kaikki"
All Fields = "Kaikki kentät"
All Pages Loaded = "Kaikki sivut ladattu"
alphabrowse_matches = "Nimekkeet"
An error has occurred = "Tapahtui virhe"
AND = "JA"
anonymous_tags = "Tuntemattomien tagit"
APA Citation = "APA-viite"
Ask a Librarian = "Kysy kirjastosta"
Audience = "Yleisö"
Audio = "Ääni"
authentication_error_admin = "Sisäänkirjautuminen epäonnistui.  Ota yhteyttä järjestelmän ylläpitäjään."
authentication_error_blank = "Käyttäjätunnus/salasana ei voi olla tyhjä."
authentication_error_denied = "Käyttäjätunnus/salasana ei täsmää! Ei pääsyä järjestelmään."
authentication_error_invalid = "Käyttäjätunnus/salasana ei täsmää. Yritä uudestaan."
authentication_error_loggedout = "Olet kirjautunut ulos."
authentication_error_technical = "Sisäänkirjautuminen epäonnistui.  Yritä uudestaan hetken kuluttua."
Author = "Tekijä"
Author Browse = "Tekijäselaus"
Author Notes = "Tekijähuomautukset"
Author Results for = "Tekijätulokset haulle"
Author Search Results = "Tekijähaun tulokset"
Authors Related to Your Search = "Hakuun liittyvät tekijät"
Auto configuration is currently disabled = "Automaattinen asennus on pois päältä"
auto_configure_description = "If this is a new installation, you may be able to fix the error using VuFind's Auto Configure tool."
auto_configure_disabled = "Auto configuration is disabled."
auto_configure_title = "Auto Configure"
Available = "Saatavissa"
Available Functionality = "Käytettävissä oleva toiminnallisuus"
Awards = "Palkinnot"
Back to Record = "Takaisin tietueeseen"
Back to Search Results = "Takaisin hakutuloksiin"
Backtrace = "Paluupolku"
Bag = "Kori"
Balance = "Maksettavaa"
basic_search_keep_filters = "Säilytä käytössä oleva rajaus"
Be the first to leave a comment = "Lisää ensimmäinen kommentti"
Be the first to tag this record = "Lisää ensimmäinen tagi"
Bibliographic Details = "Bibliografiset tiedot"
Bibliography = "Bibliografia"
Book = "Kirja"
Book Bag = "Kirjakori"
Book Cover = "Kansikuva"
bookbag_confirm_empty = "Haluatko varmasti tyhjentää kirjakorin?"
bookbag_delete = "Poista valitut kirjakorista"
bookbag_delete_selected = "Poista valitut"
bookbag_email = "Lähetä valitut sähköpostilla"
bookbag_email_selected  = "Lähetä valitut sähköpostilla"
bookbag_export = "Vie valitut"
bookbag_export_selected  = "Vie valitut"
bookbag_full = "Täynnä"
bookbag_full_msg = "Kirjakori on täynnä"
bookbag_is_empty = "Kirjakori on tyhjä"
bookbag_print_selected  = "Tulosta valitut"
bookbag_save = "Tallenna valitut"
bookbag_save_selected  = "Tallenna valitut"
Bookmark = "Kirjanmerkki"
Books = "Kirjat"
Braille = "Braille"
Browse = "Selaa"
Browse Alphabetically = "Selaa aakkosittain"
Browse for Authors = "Selaa tekijöitä"
Browse Home = "Selaus"
Browse the Catalog = "Selaa luetteloa"
Browse the Collection  = "Selaa kokoelmaa"
Browse the Collection Alphabetically = "Selaa kokoelmaa aakkosjärjestyksessä"
browse_dewey = "Luokka (Dewey)"
browse_lcc = "Luokka (LC)"
bulk_email_success = "Tietueet lähetetty"
bulk_email_title = "Luettelon tietueet"
bulk_error_missing = "Puuttuvat tiedot. Pyyntö epäonnistui."
bulk_export_not_supported = "Valitsemasi tietueet eivät tue massavientiä."
bulk_fail = "Tapahtui virhe. Yritä uudestaan."
bulk_noitems_advice = "Ei valittuja tietueita. Rastita tietueen viereinen laatikko."
bulk_save_error = "Puuttuvat tiedot. Tietueita ei tallennettu."
bulk_save_success = "Tietueet tallennettu onnistuneesti."
by = "Tekijä"
By = "Tekijä"
By Alphabetical = "Aakkosjärjestyksessä"
By Author = "Tekijän mukaan"
By Call Number = "Sijainnin mukaan"
By Course = "Kurssin mukaan"
By Department = "Osaston mukaan"
By Era = "Aikakauden mukaan"
By Genre = "Genren mukaan"
By Instructor = "Opettajan mukaan"
By Popularity = "Suosion mukaan"
By Recent = "Uutuuden mukaan"
By Region = "Alueen mukaan"
By Title = "Nimekkeen mukaan"
By Topic = "Aiheen mukaan"
Call Number = "Sijainti"
callnumber_abbrev = "Hyllypaikka"
Cannot find record = "Tietuetta ei löydy"
Cannot find similar records = "Samankaltaisia tietueita ei löydy"
Cassette = "Kasetti"
Catalog Login = "Kirjautuminen kirjastokortilla"
Catalog Results = "Luettelon tulokset"
catalog_login_desc = "Syötä kirjastokortin tiedot."
cat_establish_account = "Syötä seuraavat tiedot käyttäjätietojen hakua varten:"
cat_password_abbrev = "Kirjastokortin salasana"
cat_username_abbrev = "Kirjastokortin tunnus"
CD = "CD"
Check Hold = "Tarkista varaus"
Check Recall = "Tarkista varaus"
Checked Out = "Lainattu"
Checked Out Items = "Lainat"
Checkedout = "Lainat"
Choose a Category to Begin Browsing = "Valitse kategoria aloittaaksesi selauksen"
Choose a Column to Begin Browsing = "Valitse sarake aloittaaksesi selaamisen"
Choose a List = "Valitse lista"
choose_login_method = "Valitse kirjautumistapa:"
citation_issue_abbrev = "nro."
citation_multipage_abbrev = "s."
citation_singlepage_abbrev = "s."
citation_volume_abbrev = "Vol."
Cite this = "Sitaatti"
clear_tag_filter = "Poista suodatin"
close = sulje
Code = "Koodi"
Collection Browse = "Kokoelman selaus"
Collection Items = "Kokoelman sisältö"
Collections = Kokoelmat
collection_disambiguation = "Löytyi useita vastaavia kokoelmia"
collection_empty = "Ei näytettävää."
collection_view_record = "Näytä tietue"
Comments = "Kommentit"
comment_error_load = "Virhe: Kommenttilistaa ei voitu muuttaa"
comment_error_save = "Virhe: Kommenttia ei voitu tallentaa"
Configuration = "Asetukset"
confirm_delete = "Haluatko varmasti poistaa tämän?"
confirm_delete_brief = "Poistetaanko?"
confirm_delete_list_brief = "Poistetaanko lista?"
confirm_delete_list_text = "Haluatko varmasti poistaa tämän listan?"
confirm_delete_tags_brief = "Poista tagit"
confirm_dialog_no = Peruuta
confirm_dialog_yes = Vahvista
confirm_hold_cancel_all_text = "Haluatko perua kaikki varaukset?"
confirm_hold_cancel_selected_text = "Haluatko perua valitsemasi varaukset?"
Contents = "Sisältö"
Contributors = "Muut tekijät"
Copies = "Niteet"
Copy = "Nide"
Corporate Author = "Yhteisötekijä"
Course = "Kurssi"
Course Reserves = "Kurssikirjat"
course_reserves_empty_list = "Ei täsmääviä kurssikirjoja."
Cover Image = "Kansikuva"
Create a List = "Lisää uusi"
Create New Account = "Luo uusi tili"
Created = "Luotu"
Date = "Päiväys"
date_day_placeholder = "P"
date_from = "Alkaen"
date_month_placeholder = "K"
date_to = "Päättyen"
date_year_placeholder = "V"
Days = "päivää"
Debug Information = "Virheraportti"
Delete = "Poista"
delete_all = "Poista kaikki"
delete_comment_failure = "Kommentin poistaminen epäonnistui."
delete_comment_success = "Kommentti poistettu."
delete_list = "Poista lista"
delete_page = "Poista sivu"
delete_selected = "Poista valitut"
delete_selected_favorites = "Poista valitut suosikit"
delete_tags = "Poista tagit"
delete_tags_by = "Poista tagit käyttäjältä"
del_search       = "Poista hakuryhmä"
Department = "Osasto"
Description = "Kuvaus"
Desired Username = "Toivottu käyttäjänimi"
Details = "Henkilökuntanäyttö"
Displaying the top = "Näytetään ensimmäiset"
Document Inspector = "Dokumentin tutkija"
Due = "Eräpäivä"
Due Date = "Eräpäivä"
DVD = "DVD"
eBook = "E-kirja"
Edit = "Muokkaa"
Edit this Advanced Search = "Muokkaa tarkennettua hakua"
Edition = "Painos"
edit_list = "Muokkaa listaa"
edit_list_fail = "Listan muokkausoikeudet puuttuvat"
edit_list_success = "Lista päivitetty."
Electronic = "Elektroninen"
Email = "Sähköposti"
Email Address = "Sähköpostiosoite"
Email address is invalid = "Sähköpostiosoite on virheellinen"
Email Record = "Lähetä tietue sähköpostilla"
Email this = "Lähetä sähköpostilla"
Email this Search = "Lähetä haku sähköpostilla"
email_failure = "Virhe - viestiä ei voitu lähettää"
email_link = "Linkki"
email_selected = "Lähetä valitut sähköpostilla"
email_selected_favorites = "Lähetä valitut suosikit sähköpostilla"
email_sending = "Lähetetään viestiä..."
email_success = "Viesti lähetetty"
Empty = "Tyhjä"
Empty Book Bag = "Tyhjennä kirjakori"
Enable Auto Config = "Ota käyttöön automaattinen asennus"
End Page = "Viimeinen sivu"
Era = "Aikakausi"
error_inconsistent_parameters = "Tapahtui virhe. Parametrit ovat ristiriitaiset."
error_page_parameter_list_heading = "Pyynnön parametrit"
Exception = "Poikkeus"
Excerpt = "Katkelmat"
exclude_facet = "[jätä pois]"
exclude_newspapers = "Jätä pois sanomalehtiartikkelit"
Expires = "Vanhenee"
Export = "Vienti"
Export Favorites = "Vie suosikit"
Export Items = "Vie tietueet"
Export Record = "Vie tietue"
Export to = "Vienti: "
export_choose_format = "Valitse vientimuoto."
export_download = "Lataa tiedosto"
export_exporting = "Luodaan vientitiedostoa"
export_fail = "Tietueiden vienti ei onnistunut"
export_invalid_format = "Valittu vientimuoto ei ole käytettävissä tälle aineistolle."
export_missing = "Tietoja puuttuu. Tietueiden vienti ei onnistunut."
export_no_formats = "Tämä aineisto ei tue vientitoimintoa."
export_redirect = "Aloita vienti kohteeseen %%service%%"
export_refworks = "Vie RefWorksiin"
export_save = "Tallenna tiedosto"
export_selected = "Vie valitut"
export_selected_favorites = "Vie valitut suosikit"
export_success = "Vienti valmis"
export_unsupported_format = "Vienti valitussa muodossa ei onnistu"
FAQs = "UKK:t"
Favorites = "Suosikit"
fav_delete = "Poista valitut suosikit"
fav_delete_deleting = "Suosikkejasi poistetaan."
fav_delete_fail = "Tapahtui virhe. Suosikkejasi ei poistettu."
fav_delete_missing = "Tietoja puuttuu. Suosikkejasi ei poistettu."
fav_delete_success = "Suosikit poistettu."
fav_delete_warn = "Olet poistamassa valittuja suosikkeja kaikilta listoilta - jos haluat poistaa suosikit vain tietyltä listalta, valitse lista ennen kuin painat 'Poista valitut suosikit'."
fav_email_fail = "Tapahtui virhe. Suosikkejasi ei lähetetty sähköpostilla."
fav_email_missing = "Puuttuvat tiedot. Suosikkejasi ei lähetetty sähköpostilla."
fav_email_success = "Suosikit lähetetty sähköpostilla."
fav_export = "Vie suosikit"
fav_list_delete = "Suosikkilista poistettu"
fav_list_delete_cancel = "Listaa ei poistettu."
fav_list_delete_fail = "Tapahtui virhe. Listaa ei poistettu."
Fee = "Maksu"
Feedback = "Palaute"
Feedback Email = "Sähköpostiosoite palautteelle"
feedback_name = "Nimi"
Filter = "Suodatin"
filter_tags = "Suodata tageja"
filter_wildcard = "Mikä tahansa"
Find = "Hae"
Find More = "Hae lisää"
Find New Items = "Uutuusluettelo"
Finding Aid = "Hakemisto"
Fine = "Maksu"
Fines = "Maksut"
fine_limit_patron = "Lainojen uusiminen ei onnistu, koska maksamattomia maksuja on liikaa"
First = "Ensimmäinen"
First Name = "Etunimi"
fix_metadata = "Kyllä, korjaa metadata -- minä odotan"
for search = "osumasta haulle"
Form Submitted! = "Lomake lähetetty!"
Format = "Aineistotyyppi"
found = "tuloksesta"
From = "paikasta"
Full description = "Täydet tiedot"
fulltext_limit = "Rajaa kokotekstiartikkeleihin"
Genre = "Genre"
Geography = "Maantieteellinen"
Get full text = "Hae kokoteksti"
Get RSS Feed = "RSS-syöte"
Globe = "Karttapallo"
Go = "Siirry"
Go to Standard View = "Siirry oletusnäkymään"
google_map_cluster = "Ryhmä"
google_map_cluster_points = "Rykelmäpisteet"
Grid = "Ruudukko"
Group = "Ryhmä"
group_AND  = "Kaikki ryhmät (AND)"
group_OR   = "Mitkä tahansa ryhmät (OR)"
Has Illustrations = "Kuvitettu"
Help with Advanced Search = "Tarkennetun haun ohje"
Help with Search Operators = "Hakuoperaattorien ohje"
hierarchy_hide_tree = "Piilota täydellinen hierarkia"
hierarchy_show_tree = "Näytä täydellinen hierarkia"
hierarchy_tree = "Hierarkiapuu"
hierarchy_tree_error = "Hierarkiapuun lataus epäonnistui"
hierarchy_view_context = "Näytä hierarkiapuu"
History = "Historia"
history_delete          = "Poista"
history_delete_link     = "Poista"
history_empty_search    = "Mitä tahansa (ei hakuehtoja)"
history_limits          = "Rajaukset"
history_no_searches     = "Hakuhistoria on tyhjä."
history_purge           = "Tyhjennä viimeisimmät haut historiasta"
history_recent_searches = "Viimeisimmät haut"
history_results         = "Tulokset"
history_save            = "Tallenna?"
history_saved_searches  = "Tallennetut haut"
history_save_link       = "Tallenna"
history_search          = "Haku"
history_time            = "Aika"
Holdings = "Saatavuustiedot"
Holdings at Other Libraries = "Saatavuus muissa kirjastoissa"
Holdings details from = "Saatavuus:"
Holds = "Varaukset"
Holds and Recalls = "Varaukset ja palautuspyynnöt"
hold_available = "Noudettavissa"
hold_cancel = "Peru varaus"
hold_cancel_all = "Peru kaikki varaukset"
hold_cancel_fail = "Varaustasi ei peruttu. Ota yhteyttä kirjaston asiakaspalveluun."
hold_cancel_selected = "Peru valitut varaukset"
hold_cancel_success = "Varaus peruttu"
hold_cancel_success_items = "varaus(ta) peruttu"
hold_date_invalid = "Syötä kelvollinen päivämäärä"
hold_date_past = "Syötä tätä päivää myöhempi päivämäärä"
hold_empty_selection = "Yhtään varausta ei valittu"
hold_error_blocked = "Varaaminen ei ole mahdollista, koska olet lainauskiellossa."
hold_error_fail = "Pyyntö epäonnistui. Ota yhteyttä kirjaston asiakaspalveluun."
hold_invalid_pickup = "Valittu noutopaikka on virheellinen. Yritä uudestaan."
hold_login = "tehdäksesi varauspyynnön" 
hold_place = "Tee varaus"
hold_place_fail_missing = "Pyyntö epäonnistui puuttuvien tietojen vuoksi. Ota yhteyttä kirjaston asiakaspalveluun."
hold_place_success = "Varauspyyntö onnistui"
hold_profile_html = "Kirjaudu <a href="%%url%%">kirjastokortilla</a> nähdäksesi varausmahdollisuudet."
hold_queue_position = "Sijainti jonossa"
hold_required_by = "Viimeinen voimassaolopäivä"
hold_success = "Varauspyyntö onnistui"
Home = "Koti"
home_browse = "Selaus:"
Identifier = "Tunniste"
Illustrated = "Kuvitus"
ils_offline_holdings_message = "Saatavuustiedot eivät ole juuri nyt käytettävissä. Pahoittelemme tästä aiheutunutta vaivaa. Voitte ottaa yhteyttä:"
ils_offline_home_message = "Tilitietosi ja ajantasaiset saatavuustiedot ovat poissa käytöstä tämän ajan. Pahoittelemme tästä aiheutunutta vaivaa. Voitte ottaa yhteyttä:"
ils_offline_login_message = "Tilitietosi ovat poissa käytöstä tämän ajan. Pahoittelemme tästä aiheutunutta vaivaa. Voitte ottaa yhteyttä:"
ils_offline_status = "Kirjastojärjestelmä on juuri nyt pois käytöstä."
ils_offline_title = "Järjestelmä pois käytöstä"
Import Record = "Tuo tietue"
Import to = "Tuo kohteeseen "
in = "kentästä"
In This Collection = "Tässä kokoelmassa"
include_synonyms = "Lisää tuloksia synonyymien avulla"
information = "Tietoa"
Institution = "Organisaatio"
Institutional Login = "Organisaation kirjautuminen"
institutional_login_desc = "Syötä käyttäjätunnuksesi ja salasanasi."
Instructor = "Opettaja"
Internet = "Internet"
Invalid Patron Login = "Kirjautuminen epäonnistui"
Invalid phone number. = "Virheellinen puhelinnumero."
Invalid Recipient Email Address = "Virheellinen vastaanottajan sähköpostiosoite"
Invalid Sender Email Address = "Virheellinen lähettäjän sähköpostiosoite"
in_collection_label = "Kokoelmassa:"
ISBN = "ISBN"
ISBN/ISSN = "ISBN/ISSN"
ISSN = "ISSN"
Issue = "Numero"
Item Description = "Huomautukset"
Item removed from favorites = "Tietue poistettu suosikeista"
Item removed from list = "Tietue poistettu listalta"
Items = "Sisältö"
items = "tietueet"
items_added_to_bookbag = "tietue(et) lisätty kirjakoriin"
items_already_in_bookbag = "tietue(et) ovat jo kirjakorissa tai lisäys koriin epäonnistui"
Journal = "Aikakauslehti"
Journal Articles = "Lehtiartikkelit"
Journal Title = "Lehden nimi"
Journals = "Aikakauslehdet"
Jump to = "Siirry kohtaan"
Keyword = "Sanahaku"
Keyword Filter = "Asiasanarajaus"
Kit = "Kokoelma"
Language = "Kieli"
large = "Suuri"
Last = "Viimeinen"
Last Modified = "Viimeksi muokattu"
Last Name = "Sukunimi"
less = "vähemmän"
Library = "Kirjasto"
Library Catalog Password = "Kirjastokortin salasana"
Library Catalog Profile = "Profiili kirjastojärjestelmässä"
Library Catalog Record = "Lähetetty tietue"
Library Catalog Search = "Haku kirjastoluettelosta"
Library Catalog Search Result = "Hakutulokset"
Library Catalog Username = "Kirjastokortin tunnus"
Library Web Search = "Web-haku"
lightbox_error = "Virhe: Ponnahdusikkunan lataaminen epäonnistui."
Limit To = "Rajaukset"
List = "Lista"
List Tags = "Listaa tagit"
list_access_denied = "Sinulla ei ole oikeuksia katsoa tätä listaa."
list_edit_name_required = "Listan nimi tarvitaan."
Loading = "Lataa"
load_tag_error = "Virhe: Tagien lataaminen epäonnistui"
Local Login = "Paikallinen kirjautuminen"
local_login_desc = "Syötä käyttäjätunnus ja salasana, jotka loit tätä sivustoa varten."
Located = "Sijainti"
Location = "Sijainti"
Log Out = "Kirjaudu ulos"
Login = "Kirjaudu sisään"
login_disabled = "Sisäänkirjautuminen ei ole käytössä."
Logout = "Kirjaudu ulos"
Main Author = "Päätekijä"
Manage Tags = "Hallitse tageja"
Manuscript = "Käsikirjoitus"
Map = "Kartta"
Map View = "Karttanäkymä"
Maps = "Kartat"
map_results_label = "Tässä paikassa:"
Media Format = "Median formaatti"
medium = "Keskikokoinen"
Message = "Viesti"
Message From Sender = "Viesti lähettäjältä"
Metadata Prefix = "Metadatan etuliite"
Microfilm = "Mikrofilmi"
MLA Citation = "MLA-viite"
mobile_link = "Vaikuttaa siltä, että käytät mobiililaitetta. Siirrytäänkö mobiiliversioon?"
more = "lisää"
More catalog results = "Lisää luettelon tuloksia"
More options = "Lisää vaihtoehtoja"
More Summon results = "Lisää Summon-tuloksia"
more_info_toggle = "Näytä/piilota lisätiedot."
Most Recent Received Issues = "Uusimmat saapuneet numerot"
Multiple Call Numbers = "Useita sijainteja"
Multiple Locations = "Useita sijainteja"
Musical Score = "Nuottijulkaisu"
My Favorites = "Omat suosikit"
My Fines = "Omat maksut"
My Holds = "Omat varaukset"
My Profile = "Oma profiili"
MyResearch Help = "Omien sivujen ohje"
Narrow Search = "Rajaa hakua"
navigate_back = "Takaisin"
Need Help? = "Tarvitsetko apua?"
New Item Feed = "Syöte uutuuksista"
New Item Search = "Uutuushaku"
New Item Search Results = "Uutuushaun tulokset"
New Items = "Uutuusluettelo"
New Title = "Uusi nimeke"
Newspaper = "Sanomalehti"
Next = "Seuraava"
No citations are available for this record = "Ei lainauksia saatavissa tälle tietueelle"
No Cover Image = "Ei kansikuvaa"
No dependency problems found = "Riippuvuussuhteissa ei havaittu ongelmia"
No excerpts were found for this record. = "Ei katkelmia saatavissa tälle tietueelle."
No library account = "Ei käyttäjätiliä kirjastossa"
No new item information is currently available. = "Uutuusluettelo ei ole saatavissa."
No Preference = "Mikä tahansa"
No reviews were found for this record = "Ei arvosteluja tälle tietueelle"
No Tags = "Ei tageja"
nohit_filters  = "Tässä haussa käytetyt suodattimet:"
nohit_heading  = "Ei tuloksia!"
nohit_no_filters = "Tässä haussa ei käytetty suodattimia."
nohit_parse_error = "Hakulausekkeessa on syntaksivirhe. Jos et yritä käyttää erikoishakutapoja, kokeile kyselyn ympäröimistä lainausmerkeillä."
nohit_prefix   = "Haulla"
nohit_spelling = "Kannattaa kokeilla erilaisia kirjoitusasuja"
nohit_suffix   = "ei löytynyt tuloksia."
nohit_suggest = "Voit kokeilla muokata hakuehtoja poistamalla joitain hakusanoja tai muuttamalla sanojen kirjoitusasua."
NOT = "EI"
Not Illustrated = "Ei kuvitettu"
Not On Reserve = "Ei rajatussa käytössä"
Note = "Huomautus"
Notes = "Huomautukset"
note_760   = "Pääsarja"
note_765   = "Käännös"
note_770   = "Suplementti"
note_772   = "Suplementin pääjulkaisu"
note_773   = "Sisältyy julkaisuun"
note_774   = "Sisältää julkaisun"
note_775   = "Toinen painos saatavissa"
note_777   = "Kanssajulkaisu"
note_780_0 = "Edeltäjä"
note_780_0 = "Edeltäjä"
note_780_1 = "Osittainen edeltäjä"
note_780_1 = "Osittainen edeltäjä:"
note_780_2 = "Korvaa julkaisun"
note_780_3 = "Korvaa osittain julkaisun"
note_780_4 = "Yhdistynyt julkaisuista"
note_780_5 = "Julkaisuun on sulautunut"
note_780_5 = "Korvattu"
note_780_6 = "Julkaisuun on osittain sulautunut"
note_780_7 = "Eronnut julkaisusta"
note_785_0 = "Jatkaa julkaisua"
note_785_0 = "Jatkuu julkaisussa"
note_785_1 = "Jatkuu osittain julkaisussa"
note_785_2 = "Korvattu julkaisulla"
note_785_3 = "Korvattu osittain julkaisulla"
note_785_4 = "Sulautunut julkaisuun"
note_785_5 = "Sulautunut osittain julkaisuun"
note_785_6 = "Jakautunut julkaisuiksi"
note_785_7 = "Yhdistetty julkaisuun"
note_785_7 = "Yhdistynyt julkaisuun"
note_785_8 = "Jatkuu aikaisemmalla nimellä"
not_applicable = "ei tietoa"
no_description = "Kuvausta ei saatavissa."
no_items_selected = "Ei tietueita valittuna"
Number = "Numero"
OAI Server = "OAI-palvelin"
of = "yhteensä"
On Reserve - Ask at Circulation Desk = "Rajatussa käytössä - pyydä lainaustiskiltä"
On Reserve = "Rajatussa käytössä"
Online Access = "Linkit"
on_reserve = "Rajatussa käytössä - kysy lainaustiskiltä"
OR = "TAI"
or create a new list = "tai luo uusi lista"
original = "Alkuperäinen"
Other Authors = "Muut tekijät"
Other Editions = "Muut painokset"
Other Libraries = "Muut kirjastot"
<<<<<<< HEAD
Password = "Salasana / PIN*"
=======
Other Sources = "Muut lähteet"
Password = "Salasana / PIN *"
>>>>>>> 7507e216
Password Again = "Salasana uudelleen"
Password cannot be blank = "Salasana ei voi olla tyhjä"
Passwords do not match = "Salasanat eivät täsmää"
Past = "Viimeiset"
peer_reviewed_limit = "Rajaa artikkeleihin vertaisarvioiduista lehdistä"
Phone Number = "Puhelin"
Photo = "Valokuva"
Physical Description = "Ulkoasu"
Physical Object = "Fyysinen objekti"
pick_up_location = "Noutopaikka"
Place a Hold = "Tee varaus"
Playing Time = "Kesto"
Please check back soon = "Tarkista myöhemmin uudelleen"
Please contact the Library Reference Department for assistance = "Saadaksesi apua ota yhteyttä kirjaston asiakaspalveluun"
Please enable JavaScript. = "Ota JavaScript käyttöön."
Posted by = "Lähettänyt"
posted_on = "pvm"
Preferred Library = "Ensisijainen kirjasto"
Prev = "Edellinen"
Preview = "Esikatselu"
Preview from = "Esikatselu lähteestä"
Previous Title = "Edellinen nimeke"
Print = "Tulosta"
print_selected = "Tulosta valitut"
Private = "Yksityinen"
Production Credits = "Tuotantotiedot"
Profile = "Omat tiedot"
profile_update = "Käyttäjäprofiilisi on päivitetty."
Provider = "Tuottaja"
Public = "Julkinen"
Publication = "Julkaisu"
Publication Frequency = "Julkaisutiheys"
Published = "Julkaistu"
Published in = "Julkaisussa"
QR Code = "QR-koodi"
qrcode_hide = "Piilota QR-koodi"
qrcode_show = "Näytä QR-koodi"
query time = "hakuaika"
Range = "Aikaväli"
Range slider = "Välin säätö"
Read the full review online... = "Lue arvostelu kokonaisuudessaan..."
Recall This = "Tee varaus"
Record Citations = "Tietueen sitaatit"
Record Count = "Tietueiden lukumäärä"
Region = "Alue"
Related Author = "Liittyvä tekijä"
Related Items = "Liittyvät tietueet"
Related Subjects = "Liittyvät aiheet"
Remove Filters = "Poista rajaukset"
Remove from Book Bag = "Poista kirjakorista"
renew_all = "Uusi kaikki lainat"
renew_determine_fail = "Ei tietoa uusintaoikeudesta. Ota yhteyttä kirjaston asiakaspalveluun."
renew_empty_selection = "Yhtään lainaa ei valittu"
renew_error = "Lainojasi ei voitu uusia. Ota yhteyttä kirjaston asiakaspalveluun."
renew_fail = "Lainaa ei voitu uusia."
renew_item = "Uusi laina"
renew_item_due = "Laina-aikaa jäljellä alle vuorokausi."
renew_item_limit = "Tämän lainan uusimiskerrat ovat tulleet täyteen."
renew_item_no = "Tätä lainaa ei voida uusia."
renew_item_overdue = "Laina on myöhässä."
renew_item_requested ="Toinen asiakas on varannut tämän kohteen."
renew_selected = "Uusi valitut lainat"
renew_select_box = "Uusi laina"
renew_success = "Uusiminen onnistui"
Requests = "Varauksia"
request_place_text = "Varaus"
request_submit_text = "Lähetä varauspyyntö"
Reserves = "Rajatut"
Reserves Search = "Rajattujen haku"
Reserves Search Results = "Rajattujen haun tulokset"
Results for = "Tulokset haulle"
Results per page = "Tuloksia sivulla"
Resumption Token = "Resumption Token"
Review by = "Arvostellut"
Reviews = "Arvostelut"
Save = "Tallenna"
Save Comment = "Tallenna kommentti"
Saved in = "Tallennettuna"
save_search        = "Tallenna haku"
save_search_remove = "Poista tallennettu haku"
scholarly_limit = "Rajaa artikkeleihin tieteellisistä lehdistä"
Scroll to Load More = "Vieritä ladataksesi lisää"
Search = "Haku"
Search For = "Haku"
Search For Items on Reserve = "Hae rajattua aineistoa"
Search History = "Hakuhistoria"
Search Home = "Haun aloitussivu"
Search Options = "Haun vaihtoehdot"
Search Results = "Hakutulokset"
search results of = "yhteensä"
Search Tips = "Hakuohje"
Search Tools = "Työkalut"
Search Type = "Haun tyyppi"
search_AND = "Kaikilla termeillä (AND)"
search_groups    = "Hakuryhmät"
search_match     = "Hae"
search_NOT = "Ei millään termillä (NOT)"
search_OR  = "Millä tahansa termeistä (OR)"
search_save_success = "Haku tallennettu."
search_unsave_success = "Haku poistettu."
see all = "näytä kaikki"
See also = "Katso myös"
Select this record = "Valitse tämä tietue"
Select your carrier = "Valitse operaattori"
Selected = "Valittu"
select_page = "Valitse sivu"
Send = "Lähetä"
Send us your feedback! = "Lähetä meille palautetta"
Sensor Image = "Kaukokartoituskuva"
Serial = "Kausijulkaisu"
Series = "Sarja"
Set = "Aseta"
Showing = "Näytetään"
Similar Items = "Samankaltaisia teoksia"
skip_confirm = "Haluatko varmasti ohittaa tämän vaiheen?"
skip_fix_metadata = "Älä korjaa metadataa tällä kertaa."
skip_step = "Ohita tämä vaihe"
Slide = "Dia"
sms_failure = "Virhe!  Viestiä ei voitu lähettää."
sms_phone_number = "Tekstiviestinumero"
sms_sending = "Viestiä lähetetään..."
sms_success = "Viesti lähetetty."
Software = "Tietokoneohjelma"
Sorry, but the help you requested is unavailable in your language. = "Suomenkielistä ohjetta ei ole tarjolla."
Sort = "Järjestä"
sort_author     = "Tekijä"
sort_author_author     = "Aakkosellinen"
sort_author_relevance  = "Relevanssi"
sort_callnumber = "Luokka"
sort_relevance  = "Relevanssi"
sort_title      = "Nimeke"
sort_year       = "Aika (uusimmat ensin)"
sort_year asc   = "Aika (vanhimmat ensin)"
spell_expand_alt = "Laajenna hakua"
spell_suggest    = "Tarkoititko"
Staff View = "Henkilökuntanäyttö"
Start a new Advanced Search = "Aloita uusi tarkennettu haku"
Start a new Basic Search = "Aloita uusi perushaku"
Start Page = "Ensimmäinen sivu"
starting from = "Alkaen"
Status = "Tila"
status_unknown_message = "Reaaliaikaista tietoa ei saatavissa"
Subcollection = "Alakokoelma"
Subject = "Aihe"
Subject Area = "Aihealue"
Subject Recommendations = "Aihe-ehdotuksia"
Subjects = "Aiheet"
Submit = "Lähetä"
Suggested Topics = "Aihe-ehdotuksia"
Summary = "Yhteenveto"
Summon Results = "Summon-tulokset"
summon_database_recommendations = "Lisäaineistoja mahdollisesti saatavilla:"
Supplied by Amazon = "Amazonin tuottama"
Switch view to = "Vaihda näyttö"
switchquery_intro = "Voit saada lisää tuloksia muokkaamalla hakuasi."
switchquery_lowercasebools = "Jos käytät boolean-operaattoreita, ne täytyy kirjoittaa kokonaan ISOILLA KIRJAIMILLA"
switchquery_unwantedbools = "Sanat AND, OR ja NOT voivat sotkea hakua; kokeile lisätä lainausmerkit hakusanojen ympärille"
switchquery_unwantedquotes = "Voit saada enemmän tuloksia poistamalla lainausmerkit"
switchquery_wildcard = "Jokerimerkkejä käyttämällä voit löytää erilaisia sanamuotoja"
System Unavailable = "Järjestelmä ei ole saatavissa"
Table of Contents = "Sisällysluettelo"
Table of Contents unavailable = "Sisällysluettelo ei ole saatavissa"
Tag = "Tagi"
Tag Management = "Tagien hallinta"
Tags = "Tagit"
tags_deleted = "%count% tagia poistettu"
tag_delete_filter = "Käytät seuraavaa suodatinta - Käyttäjätunnus: %username%, tagi: %tag%, resurssi: %resource%"
tag_delete_warning = "Varoitus! Olet poistamassa %count% tagia"
tag_filter_empty = "Tällä suodattimella ei löytynyt tageja"
test_fail = "Failed"
test_fix = "Fix"
test_ok = "OK"
Text this = "Tekstiviesti"
Thank you for your feedback. = "Kiitoksia palautteesta."
That email address is already used = "Sähköpostiosoite on jo käytössä"
That username is already taken = "Käyttäjätunnus on jo käytössä"
The record you selected is not part of any of your lists. = "Valitsemasi tietue ei ole yhdelläkään listoistasi."
The record you selected is not part of the selected list. = "Valitsemasi tietue ei ole valitsemallasi listalla."
The system is currently unavailable due to system maintenance = "Järjestelmä ei ole käytettävissä käyttökatkon vuoksi"
Theme = "Teema"
This email was sent from = "Tämän sähköpostin on lähettänyt"
This field is required = "Tämä kenttä on pakollinen"
This item is already part of the following list/lists = "Tämä tietue on jo seuraavilla listoilla"
Title = "Nimeke"
Title not available = "Ei nimekettä"
title_hold_place = "Varaa teos"
To = "Vastaanottaja"
too_many_favorites = "Listaa ei voida näyttää yhdellä kertaa sen koon vuoksi.  Jaa suosikkisi useammalle listalle tai rajaa hakua käyttämällä tageja."
too_many_new_items = "Kaikkia uutuuksia ei voida näyttää yhdellä listalla. Kokeile haun rajaamista."
too_many_reserves = "Kaikkia kurssikirjoja ei voida näyttää yhdellä listalla. Kokeile haun rajaamista."
Topic = "Aihe"
Topics = "Aiheet"
top_facet_additional_prefix  = "Lisää "
top_facet_suffix             = ""
Total Balance Due = "Maksut yhteensä"
total_comments = "Kommentteja yhteensä"
total_lists = "Listoja yhteensä"
total_resources = "Resursseja yhteensä"
total_saved_items = "Tallennettuja tietueita yhteensä"
total_tags = "Tageja yhteensä"
total_users = "Käyttäjiä yhteensä"
tree_search_limit_reached_html = "Hakusi tuotti liikaa tuloksia puussa näytettäväksi. Näytetään vain ensimmäiset <b>%%limit%%</b> kohdetta. Klikkaa <a id="fullSearchLink" href="%%url%%" target="_blank">tästä</a> nähdäksesi koko hakutuloksen."
unique_tags = "Yksilöllisiä tageja yhteensä"
University Library = "Yliopiston kirjasto"
Unknown = "Tuntematon"
Upgrade VuFind = "Päivitä VuFind"
upgrade_description = "Jos olet päivittämässä aiemmasta VuFind-versiosta, voit ladata vanhat asetukset tällä työkalulla."
Use for = "Käyttötarkoitus"
Use instead = "Käytä"
User Account = "Käyttäjätili"
Username = "Käyttäjätunnus / viivakoodi"
Username cannot be blank = "Käyttäjätunnus ei voi olla tyhjä"
VHS = "VHS"
Video = "Video"
Video Clips = "Videoleikkeet"
Videos = "Videot"
view already selected = "katso valittuja"
View Book Bag = "Näytä kirjakori"
View Full Collection = "Näytä koko kokoelma"
View Full Record = "Näytä koko tietue"
View online: Full view Book Preview from the Hathi Trust = "Saatavilla verkossa: Hathi Trustin tuottama kirja-arvostelu"
View Record = "Näytä tietue"
View Records = "Näytä tietueet"
Volume = "Volyymi"
Volume Holdings = "Volyymin saatavuustiedot"
vudl_access_denied = "Pääsy estetty."
vudl_tab_docs = "Dokum."
vudl_tab_pages = "Sivuja"
VuFind Configuration = "VuFind-asetukset"
vufind_upgrade_fail = "VuFindin päivitys ei onnistu juuri nyt"
Warning: These citations may not always be 100% accurate = "Varoitus: Nämä viitteet eivät aina ole täysin luotettavia"
wcterms_broader = "Laajemmat aiheet"
wcterms_exact = "Liittyvät aiheet"
wcterms_narrower = "Suppeammat aiheet"
Web = "Web"
widen_prefix = "Kokeile laajentaa hakua:"
wiki_link = "Wikipedian tuottama"
with filters = "suodattimilla"
with_selected = "valituille"
Year of Publication = "Julkaisuvuosi"
Yesterday = "Eilisestä"
You do not have any fines = "Ei maksamattomia maksuja"
You do not have any holds or recalls placed = "Ei voimassaolevia varauksia"
You do not have any items checked out = "Ei lainoja"
You do not have any saved resources = "Ei tallennettuja tietueita"
You must be logged in first = "Kirjaudu sisään ensin"
Your Account = "Oma tili"
Your book bag is empty = "Kirjakori on tyhjä"
Your Checked Out Items = "Lainat"
Your Comment = "Omat kommentit"
Your Favorites = "Suosikit"
Your Fines = "Maksut"
Your Holds and Recalls = "Varauspyynnöt"
Your Lists = "Listat"
Your Profile = "Omat tiedot"
Your search terms = "Hakuehdot"
Your Tags = "Omat tagit"
Zip = "Postitoimipaikka"
zoom = "Zoomaa"<|MERGE_RESOLUTION|>--- conflicted
+++ resolved
@@ -551,12 +551,8 @@
 Other Authors = "Muut tekijät"
 Other Editions = "Muut painokset"
 Other Libraries = "Muut kirjastot"
-<<<<<<< HEAD
+Other Sources = "Muut lähteet"
 Password = "Salasana / PIN*"
-=======
-Other Sources = "Muut lähteet"
-Password = "Salasana / PIN *"
->>>>>>> 7507e216
 Password Again = "Salasana uudelleen"
 Password cannot be blank = "Salasana ei voi olla tyhjä"
 Passwords do not match = "Salasanat eivät täsmää"
