--- conflicted
+++ resolved
@@ -38,7 +38,7 @@
     for (int j = 0; j < subfields.size(); j++) {
         String current = normalizeRelatorString(subfields.get(j).getData());
         if (permittedRoles.contains(current)) {
-            relators.add(current);
+            relators.add(mapRelatorStringToCode(current));
         }
     }
     return relators;
@@ -240,34 +240,7 @@
         while (fieldsIter.hasNext()){
             authorField = (DataField) fieldsIter.next();
             //add all author types to the result set
-<<<<<<< HEAD
-            if (authorHasAppropriateRelator(authorField, noRelatorAllowed, relatorConfig)) {
-                List subfieldE = normalizeRelatorSubfieldList(authorField.getSubfields('e'));
-                List subfield4 = normalizeRelatorSubfieldList(authorField.getSubfields('4'));
-    
-                // get the first non-empty subfield
-                String relator = defaultRelator;
-
-                // try subfield E first
-                for (int j = 0; j < subfieldE.size(); j++) {
-                    if (!subfieldE.get(j).getData().isEmpty()) {
-                        relator = subfieldE.get(j).getData();
-                        continue;
-                    }
-                }
-                // try subfield 4 now and overwrite relator as subfield 4 is most important
-                for (int j = 0; j < subfield4.size(); j++) {
-                    if (!subfield4.get(j).getData().isEmpty()) {
-                        relator = subfield4.get(j).getData();
-                        continue;
-                    }
-                }
-
-                result.add(mapRelatorStringToCode(relator));
-            }
-=======
             result.addAll(getValidRelators(authorField, noRelatorAllowed, relatorConfig));
->>>>>>> 148e5082
         }
     }
     return result;
