;
; VuFind Configuration
;

; This section controls global system behavior and can usually be left unmodified.
[System]
; Change to false to take the system offline and show an unavailability message;
; note that you can use the NoILS driver (in [Catalog] section below) to keep VuFind
; up during ILS maintenance.
available       = true
; Change to true to see messages about the behavior of the system as part of the
; output -- only for use when troubleshooting problems. See also the access.DebugMode
; setting in permissions.ini to turn on debug using a GET parameter in the request.
debug           = false
; This setting should be set to false after auto-configuration is complete
autoConfigure = true
; This setting specifies a health check file location. If a health check file exists,
; the getServerStatus AJAX call will return an error regardless of actual status
; allowing the server to be disabled from a load-balancer.
;healthCheckFile = /tmp/disable_vufind

; This section will need to be customized for your installation
[Site]
; Base URL is normally auto-detected, but this setting is used when autodetection is
; not possible (i.e. during sitemap generation at the command line).
url             = http://library.myuniversity.edu/vufind
; Set to true if VuFind is behind a reverse proxy (typically Apache with mod_proxy),
; make sure your reverse proxy sets the necessary headers.
;reverse_proxy    = true
; Email address to use as the contact point for support requests.
; If you have defined default_from in the [Mail] section, you can set this to an
; empty string to hide the email address from error messages etc. (e.g. when all
; requests should be made via feedback forms).
email           = support@myuniversity.edu
; The title of your site, used in some messages and (by default) page <title> tags.
; Including site title in page titles is recommended to improve browser tab
; navigation for users with screen readers. However, if you wish to remove this from
; titles or change the order/layout, you can customize the title_wrapper translation
; in your language files to remove or relocate the %%siteTitle%% token.
title           = "Library Catalog"
; The separator used between page name and site name in the <title> tag of pages.
titleSeparator = "::"
; This is the default theme for non-mobile devices (or all devices if mobile_theme
; is disabled below). Available standard themes:
;   bootstrap5 = HTML5 theme using Bootstrap 5 with minimal styling.
;   sandal5    = An extension of bootstrap5 applying "flat" styling for a more
;                opinionated design.
theme           = sandal5

; Uncomment the following line to use a different default theme for mobile devices.
; You may not wish to use this setting if you are using one of the Bootstrap-based
; standard themes since they support responsive design.
;mobile_theme    = mobile

; Uncomment the following line to use a different theme for Admin module.
;admin_theme     = sandal

; Automatic asset minification and concatenation setting. When active, the asset
; manager helper will concatenate and minify all viable files to reduce requests
; and load times. This setting is off by default.
;
; This configuration takes the form of a semi-colon separated list of
; environment:configuration pairs where "environment" is a possible APPLICATION_ENV
; value (e.g. 'production' or 'development') or '*'/no prefix for all contexts.
; Possible values for 'configuration' within each environment are 'js', 'css',
; 'off'/false, 'on'/true/'*'. This allows global enabling/disabling of the pipeline
; or separate configurations for different types of resources. Multiple configuration
; values may be comma-separated -- e.g. 'js,css'.
;
; Example: "development:off; production:js,css"
;asset_pipeline = "production:js"

; File size limit for inlining of css @import resources in kilobytes when the asset
; pipeline is enabled (see above) for css files. Set to 0 to disable inlining. Note
; that you will need to delete any css files from local/cache/public directory for
; changes to this setting to take effect.
;
; N.B. The default here is 0 for compatibility with the content security policy.
; A suggested non-zero value is 5, which improves performance by avoiding http
; requests for small images, but any non-zero value requires that data: URIs are
; added as allowed for images in contentsecuritypolicy.ini e.g. with the following
; line:
; img-src[] = "data:"
asset_pipeline_max_css_import_size = 0

; This is a comma-separated list of themes that may be accessed via the ?ui GET
; parameter.  Each entry has two parts: the value used on the URL followed by the
; actual theme name.  For example, http://library.myuniversity.edu/vufind?ui=theme1
; would load the myTheme1 theme with the setting shown below.  Note that the values
; of "standard" and "mobile" are reserved for the default and mobile themes defined
; above.
;alternate_themes = theme1:myTheme1,theme2:myTheme2

; This is a comma-separated list of theme options that will be displayed to the user
; as a drop-down.  Each entry has two parts: a value for the "ui" GET parameter and
; an on-screen description.  "standard" refers to the "theme" setting above, "mobile"
; refers to the "mobile_theme" setting, and all other values must be defined in
; alternate_themes above.  When commented out, no drop-down theme list will display.
;selectable_themes = "standard:Standard Theme,mobile:Mobile Theme"

; Use the browser language setting to set the VuFind language.
browserDetectLanguage = true
language        = en    ; default -- more options available in [Languages] below.
locale          = en_US
; Comma-separated list of fallback languages to check when a translation is missing
; from the active language. Default fallback languages are the default language above
; and "en". Note that for changes to take effect, the language cache directory may
; need to be cleared.
;fallback_languages = "en-gb,de"

; Set this to specify a default ISO 4217 currency code (used on the fines screen).
; If omitted, the default currency for the locale above will be used.
;defaultCurrency = USD
; Find valid timezone values here:
;   http://www.php.net/manual/en/timezones.php
timezone        = "America/New_York"
; A string used to format user interface date strings using the PHP date() function
; default is m-d-Y (MM-DD-YYYY 01-01-2010)
displayDateFormat = "m-d-Y"
; A string used to format user interface time strings using the PHP date() function
; default is H:i (HH:MM 23:01)
displayTimeFormat = "H:i"
; The base VuFind URL will load this controller unless the user is logged in:
defaultModule   = Search
; When defaultModule is used, this action will be triggered (default = Home)
;defaultAction = Home
; The base VuFind URL will load this controller when the user is logged in:
defaultLoggedInModule = MyResearch
; When defaultLoggedInModule is used, this action will be triggered (default = Home)
;defaultLoggedInAction = Home
; The search backend that VuFind will use in search boxes when nothing else is
; specified (e.g. on user account pages, search history, etc.). Default = Solr
;defaultSearchBackend = Solr
; The route VuFind will send users to following a log out operation. Set to false
; or omit to attempt to retain the user's current context after log out.
;logOutRoute = home
; Default tab to display when a record is viewed (see also RecordTabs.ini):
defaultRecordTab = Holdings
; Hide the holdings tab if no holdings are available from the ILS; note that this
; feature requires your ILS driver to support the hasHoldings() method.
hideHoldingsTabWhenEmpty = false
; Whether to load the default tab through AJAX (which brings some performance
; gain but breaks compatibility with non-Javascript-enabled browsers; off by default)
;loadInitialTabWithAjax = true
; The holdingsTemplate to use to display the ILS holdings (defaults to standard).
; See the templates/RecordTab/holdingsils subdirectory of your theme for options.
;holdingsTemplate = extended
; This page will show by default when a user accesses the MyResearch module:
defaultAccountPage = Favorites
; Allow access to the Admin module? (See the access.AdminModule setting in
; permissions.ini for more granular ways to restrict Admin access).
admin_enabled = false
; Show sidebar on the left side instead of right
sidebarOnLeft = false
; Invert the sidebarOnLeft setting for right-to-left languages?
mirrorSidebarInRTL = true
; Put search result thumbnails on the left (true) or right (false)
resultThumbnailsOnLeft = true
; Put favorites list thumbnails on the left (true) or right (false)
listThumbnailsOnLeft = true
; Put hold/checkedout/ILL/etc. item thumbnails on the left (true) or right (false)
accountThumbnailsOnLeft = true
; Show thumbnail on opposite side in right-to-left languages?
mirrorThumbnailsRTL = true
; Handle menu as an offcanvas slider at mobile sizes (in bootstrap5-based themes)
offcanvas = false
; Show (true) / Hide (false) Book Bag - Default is Hide.
showBookBag = false
; Set the maximum amount of items allowed in the Book Bag - Default is 100
bookBagMaxSize = 100
; Show individual add/remove bookbag buttons in search results? (Supersedes cart
; checkboxes and bulk action buttons unless showBulkOptions is true).
bookbagTogglesInSearch = true
; Display bulk items (export, save, etc.) and checkboxes on search result screens?
showBulkOptions = false
; Should users be allowed to save searches in their accounts?
allowSavedSearches = true
; Some VuFind features can be made compatible with non-Javascript browsers at
; a performance cost. By default, this compatibility is disabled, but it can
; be turned on here. Note that even with this setting turned on, some features
; still require Javascript; this simply improves compatibility for certain
; features (such as display of hierarchies).
nonJavascriptSupportEnabled = false
; Generator value to display in an HTML header <meta> tag:
<<<<<<< HEAD
generator = "VuFind 10.1.4"
; The following setting can be set to true in case extended HTML attribute
; escaping is needed. Default is false. Extended escaping is slower and
; results in larger HTML responses than normal escaping, so this setting
; should normally be left disabled, but must be enabled if there are unquoted
; HTML attributes in local templates.
;extendedHtmlAttributeEscaping = false
=======
generator = "VuFind 10.2.0"
>>>>>>> 04676274

; This section allows you to configure the mechanism used for storing user
; sessions.  Available types: File, Memcache, Database, Redis.
; Some of the settings below only apply to specific session handlers;
; such settings are named with an obvious prefix.  Non-prefixed settings
; are global to all handlers.
[Session]
type                        = File
lifetime                    = 3600 ; Session lasts for 1 hour
; Should stored session data be encrypted?
secure = false
; Keep-alive interval in seconds. When set to a positive value, the session is kept
; alive with a JavaScript call as long as a VuFind page is open in the browser.
; Default is 0 (disabled). When keep-alive is enabled, session lifetime above can be
; reduced to e.g. 600.
;keepAlive = 60
;file_save_path              = /tmp/vufind_sessions
;memcache_host               = localhost
;memcache_port               = 11211
;memcache_connection_timeout = 1
; The name of the PHP client library to use for connecting to Memcache (can be either
; "Memcache" or "Memcached"); default is "Memcache". Note that if you change from one
; library to another, you should flush your cache to avoid problems caused by
; inconsistencies in data encoding between the two libraries.
;memcache_client             = Memcache
;
; Settings related to Redis-based sessions; default values are listed below
;redis_host               = localhost
;redis_port               = 6379
;redis_connection_timeout = 0.5
;redis_db                 = 0
;redis_user               = username (optional)
;redis_auth               = some_secret_password
;redis_version            = 3
;redis_standalone         = true

; This section controls how VuFind creates cookies (to store session IDs, bookbag
; contents, theme/language settings, etc.)
[Cookies]
; In case there are multiple VuFind instances on the same server and they should not
; share cookies/sessions, this option can be enabled to limit the session to the
; current path. Default is false, which will place cookies at the root directory.
;limit_by_path = true
; If VuFind is only accessed via HTTPS, this setting can be enabled to disallow
; the browser from ever sending cookies over an unencrypted connection (i.e.
; before being redirected to HTTPS). Default is false.
;only_secure = true
; Whether to set cookies set by the server (apart from cart function) "HTTP only" so
; that they cannot be accessed by scripts. Default is true.
;http_only = false
; Set the domain used for cookies (sometimes useful for sharing the cookies across
; subdomains); by default, cookies will be restricted to the current hostname.
;domain = ".example.edu"
; This sets the session cookie's name. Comment this out to use the default
; PHP_SESS_ID value. If running multiple versions of VuFind (or multiple PHP
; applications) on the same host, it is strongly recommended to give each a
; different session_name setting to avoid data contamination.
session_name = VUFIND_SESSION
; Set the SameSite attribute used for cookies. Default is Lax. See e.g.
; https://developer.mozilla.org/en-US/docs/Web/HTTP/Headers/Set-Cookie/SameSite for
; more information
;sameSite = "Lax"
; Whether to ask for cookie consent (required e.g. for GDPR compliance). Default is
; false. See also CookieConsent.yaml for cookie categories and other settings.
;consent = false
; Categories to enable for cookie consent. This is a comma-separated list of
; categories defined in CookieConsent.yaml. Default is "essential".
;consentCategories = "essential,matomo"
; Cookie consent revision. If you change the categories or do any other major changes
; in CookieConsent.yaml, you will need to increase revision as well so that users get
; prompted for consent.
;consentRevision = 0

; Please set the ILS that VuFind will interact with.
;
; Available drivers:
;   - Aleph
;   - Alma
;   - Amicus
;   - ComposedDriver (combining multiple drivers)
;   - DAIA (using either XML or JSON API)
;   - Demo (fake ILS driver returning complex responses)
;   - Evergreen
;   - Folio
;   - GeniePlus
;   - Horizon (basic database access only)
;   - HorizonXMLAPI (more features via API)
;   - Innovative (for INNOPAC; see also SierraRest)
;   - Koha (basic database access only)
;   - KohaILSDI (more features via ILS-DI API)
;   - KohaRest (the most feature-complete Koha driver using Koha's REST API. Requires
;     at least Koha 20.05 and the koha-plugin-rest-di extension found at:
;     https://github.com/natlibfi/koha-plugin-rest-di)
;   - MultiBackend (to chain together multiple drivers in a consortial setting)
;   - NewGenLib
;   - NoILS (for users with no ILS, or to disable ILS features during maintenance),
;   - PAIA
;   - Polaris
;   - Sample (fake ILS driver returning bare-minimum data)
;   - SierraRest (accesses Sierra via REST API)
;   - Symphony (uses native SirsiDynix APIs)
;   - Unicorn (also applies to Symphony; requires installation of connector found at:
;     http://code.google.com/p/vufind-unicorn/)
;   - Virtua
;   - Voyager (database access only; for Voyager 6+)
;   - VoyagerRestful (for Voyager 7+ w/ RESTful web services)
;   - XCNCIP2 (for XC NCIP Tookit v2.x)
;
; If you haven't set up your ILS yet, two fake drivers are available for testing
; purposes. "Sample" is fast but does very little; "Demo" simulates more
; functionality of a real ILS but may slow down your system by performing extra
; searches. If you don't plan to use an ILS, the NoILS driver is your best option.
;
; Note: Enabling most of the features in this section will only work if you use an
; ILS driver that supports them; not all drivers support holds/renewals.
[Catalog]
driver          = Sample

; If true, the user will be presented with a login form for entering ILS credentials
; when attempting to access ILS functionality without working cached credentials.
; If false, the user will instead see an error screen. You should use the false value
; here when the user's ILS credentials are automatically loaded into the database via
; [Authentication] and related configuration, and you never expect a user to manually
; provide these details.
;
; Note: if you disable user login, this can also have implications for the
; library_cards setting (see below).
allowUserLogin = true

; If true (default), any ILS credentials stored with the user are checked up-front
; when the user logs in to VuFind. If the credentials don't work, they're cleared,
; and the user will be prompted for new credentials when accessing a page that
; needs them. This setting is ignored if allowUserLogin is false.
checkILSCredentialsOnLogin = true

; ILS data cache life time in seconds. The cache is used to avoid repeating
; requests too often (but often enough to not use stale data).
; Default is 60 seconds. Set to 0 to disable caching.
; * can be used to set the default for all cacheable functions (patronLogin,
; getProxiedUsers, getProxyingUsers or getPurchaseHistory):
;cacheLifeTime[*] = 60
; Default cache life time can be overridden for any cacheable function:
;cacheLifeTime[getProxiedUsers] = 300

; loadNoILSOnFailure - Whether or not to load the NoILS driver if the main driver fails
loadNoILSOnFailure = false

; healthCheckId - When performing ILS health checks (see the IlsStatusMonitor block
; described in searches.ini for more details), VuFind will look up the status of a
; bibliographic record and ensure the response is well-formed. By default, it uses
; a bibliographic record ID of "1". If your ILS does not accept "1" as a valid
; identifier, you can specify a different health check record ID here.
;healthCheckId = 12345

; List of search backends that contain records from your ILS (defaults to Solr
; unless set otherwise). You can set ilsBackends = false to disable ILS status
; loading entirely.
;ilsBackends[] = Solr

; This setting determines how and when hold / recall links are displayed.
; Legal values:
; - all (Show links for all items - Place Hold for Available Items and Place Recall
;   for unavailable items)
; - availability (Only show recall links if ALL items on bib are currently
;   unavailable)
; - disabled (Never show hold/recall links)
; - driver (Use ILS driver to determine which items may be held/recalled; best option
;   if available, but not supported by all drivers)
; - holds (Only show links for available items)
; - recalls (Only show links for unavailable items)
; default is "all"
holds_mode = "all"

; Set this to true if you want to allow your ILS driver to override your holds_mode
; setting on a record-by-record basis; this may be useful for local customizations,
; but in most cases you should leave this setting unchanged.  Overrides are ignored
; for mode settings of "driver" or "disabled."
allow_holds_override = false

; Determines if holds can be cancelled or not. Options are true or false.
; default is false
cancel_holds_enabled = false

; Determines if storage retrieval requests can be cancelled or not.
; Options are true or false.
; default is false
cancel_storage_retrieval_requests_enabled = false

; Determines if ILL requests can be cancelled or not.
; Options are true or false.
; default is false
cancel_ill_requests_enabled = false

; Determines if item can be renewed or not. Options are true or false.
; default is false
renewals_enabled = false

; Determines if title level holds are displayed or not.
; Legal values:
; - disabled (Never show title Holds - Default)
; - always (Always show title Holds)
; - availability (Only show title holds if ALL items on bib are currently
;   unavailable)
; - driver (Use ILS driver to determine which items may be held/recalled; best option
;   if available, but not supported by all drivers)
title_level_holds_mode = "disabled"

; Determines how holdings are grouped in the record display, using fields from
; the item information provided by the ILS driver.
;
; Most commonly-used values:
; - holdings_id,location (Use holdings record id if available, location name as
;   secondary - Default)
; - location (Use location name)
;
; See https://vufind.org/wiki/development:plugins:ils_drivers#getholding for
; more options (though not every ILS driver supports every possible value).
;
; Note that there may also be driver-specific values outside of the specification,
; such as:
; - item_agency_id (XCNCIP2 driver's Agency ID, which may be useful in consortial
;   environments)
;
; You may use multiple group keys (delimited by comma), e.g.,
; - item_agency_id,location
;holdings_grouping = holdings_id,location

; Text fields such as holdings_notes gathered from items to be displayed in each
; holdings group in the display order.
; The default list is 'holdings_notes', 'summary', 'supplements' and 'indexes'. The
; deprecated field 'notes' is used as an alias for 'holdings_notes'.
; Note that displayed information depends on what the ILS driver returns.
;holdings_text_fields[] = 'holdings_notes'
;holdings_text_fields[] = 'summary'

; Whether support for multiple library cards is enabled. Default is false.
;
; Note: to create library cards through a manual form, users will require
; the allowUserLogin setting (see above) to be enabled as well.
;library_cards = true

; Whether support for connecting multiple library cards via authentication is
; enabled. This is currently only supported for Shibboleth. Default is false.
; See https://vufind.org/wiki/configuration:shibboleth:library_cards for details.
;auth_based_library_cards = true

; The number of checked out items to display per page; 0 for no limit (may cause
; memory problems for users with huge numbers of items). Default = 50.
;checked_out_page_size = 50

; The number of historic loans to display per page; 0 for no limit (may cause
; memory problems for users with a large number of historic loans). Default = 50
;historic_loan_page_size = 50

; Whether to display the item barcode for each loan. Default is false.
;display_checked_out_item_barcode = true

; Whether to display items without barcodes in the Holdings tab. Prior to VuFind
; 9.0, hiding items without barcodes was VuFind's default behavior. The current
; default value is true -- to always display ALL items.
; If you need to apply more complex filtering rules to Holdings display, you
; can extend/override the VuFind\View\Helper\Root\Holdings::holdingIsVisible method.
;display_items_without_barcodes = true

; Whether to display the loan type on items in the Holdings display (if supported
; by driver; default = false).
;display_loan_type_in_holdings = true

; This section controls features related to user accounts
[Account]
; Allow the user to set a home library through the Profile screen, which will
; override ILS-provided default pickup locations throughout the system.
set_home_library = true

; Allow the user to "subscribe" to search history entries in order to receive
; email notifications of new search results.
schedule_searches = false

; Should we always send a scheduled search email the first time we run notices
; after a user has subscribed (true), or should we only send an email when there
; is actually something new (false, default)
force_first_scheduled_email = false

; When schedule_searches is set to true, you can customize the schedule frequencies
; here -- just use the number of days between notifications in the brackets. Labels
; will be run through the translator.
;scheduled_search_frequencies[0] = schedule_none
;scheduled_search_frequencies[1] = schedule_daily
;scheduled_search_frequencies[7] = schedule_weekly

; This section allows you to determine how the users will authenticate.
[Authentication]
; You can authenticate using one or more of the following methods:
; - AlmaDatabase (combination of VuFind database and Alma account; see also Alma.ini)
; - CAS (see also [CAS] section)
; - Database: VuFind's internal user database
; - Email (see notes below)
; - Facebook (see also [Facebook] section)
; - ILS: the local ILS
; - LDAP: an LDAP directory (see also [LDAP] section)
; - MultiILS: multiple ILSes (see also MultiBackend.ini)
; - OpenIDConnect: Open ID Connect (see also OpenIDConnectClient.ini)
; - PasswordAccess: a hard-coded list of access passwords (see also [PasswordAccess] section)
; - Shibboleth (see also [Shibboleth] section)
; - SimulatedSSO: simulated single sign-on for testing/development (see SimulatedSSO.ini)
; - SIP2 (see also [SIP2] section)
; - some combination of the above (via the MultiAuth or ChoiceAuth options).
;
; The Email method is special; it is intended to be used through ChoiceAuth in
; combination with Database authentication (or any other method that reliably stores
; the user's email address) to make it possible to log in by receiving an
; authentication link at the email address stored in VuFind's database. Email is
; also supported as the primary authentication mechanism for some ILS drivers (e.g.
; Alma). In these cases, ChoiceAuth is not needed, and ILS should be configured as
; the Authentication method; see the ILS driver's configuration for possible options.
;
; Also note that the Email method stores hashes in your database's auth_hash table.
; You should run the "php $VUFIND_HOME/public/index.php util expire_auth_hashes"
; utility periodically to clean out old data in this table.
method = Database

; This setting only applies when method is set to ILS.  It determines which
; field of the ILS driver's patronLogin() return array is used as the username
; in VuFind's user database.  If commented out, it defaults to cat_username
; (the recommended setting in most situations).
;ILS_username_field = cat_username

; Whether or not to hide the Login Options; note that even when this is set to
; false, ILS driver settings may be used to conditionally hide the login. See
; hideLogin in the [Settings] section of NoILS.ini for an example.
hideLogin = false

; When set to true, uses AJAX calls to annotate the account menu with
; notifications (overdue items, total fines, etc.)
enableAjax = true

; When set to true, replicates the account menu as a drop-down next to the
; account link in the header.
enableDropdown = false

; Setting this to false will turn off password hashing and store user passwords
; in plain text, which is NOT RECOMMENDED, but may be useful if you are in the
; process of migrating data from a very old VuFind release that predates password
; hashing. DO NOT CHANGE under other circumstances. Also note that this setting
; only applies when method = Database or AlmaDatabase above.
hash_passwords = true

; Allow users to recover passwords via email (if supported by Auth method)
; You can set the subject of recovery emails in your
; language files under the term "recovery_email_subject"
recover_password = false
; Time (seconds) before another recovery attempt can be made
recover_interval      = 60
; Length of time before a recovery hash can no longer be used (expires)
; Default: Two weeks
recover_hash_lifetime = 1209600

; Allow users to set change their email address (if supported by Auth method).
; When turning this on, it is also strongly recommended to turn on verify_email
; below.
change_email = false

; Allow users to set change their passwords (if supported by Auth method)
change_password = true

; Force users to verify their email address before being able to log in
; (only if method=Database) or make changes to it (if change_email=true).
; If you wish to customize the email messages used by the system, see the
; translation strings starting with verify and change_notification, as well as
; the notify-email-change.phtml and verify-email.phtml Email templates.
verify_email = false

; Set this to false if you would like to store catalog passwords in plain text
encrypt_ils_password = false

; This is the key used to encrypt and decrypt catalog passwords.  This must be
; filled in with a random string value when encrypt_ils_passwords is set to true.
; Note: aes requires a key exactly 32 characters long.
; 32 chars ->        "--------------------------------"
ils_encryption_key = false

; This is the algorithm used to encrypt and decrypt catalog passwords.
; A symmetrical encryption algorithm must be used.
; You can use openssl_get_cipher_methods() to see available options on your system.
; Common choices: blowfish (deprecated -- do not use), aes (recommended), cast, sm4
; If you want to convert from one algorithm to another, run this from $VUFIND_HOME:
;   php public/index.php util switch_db_hash new_algorithm new_key
ils_encryption_algo = "aes"

; This setting may optionally be uncommented to restrict the email domain(s) from
; which users are allowed to register when using the Database or AlmaDatabase method.
;legal_domains[] = "myuniversity.edu"
;legal_domains[] = "mail.myuniversity.edu"

; Specify default minimum and maximum new username length (Auth method may override
; this).
;minimum_username_length = 3
;maximum_username_length = 32
; Specify default limit of accepted characters in the username. Allowed values
; are "numeric", "alphanumeric" or a regular expression.
; The following default requires the username to consist of printable characters
; allowed in email addresses (i.e. !#$%&'*+-/=?^_`{|}~) and letters and decimal
; numbers in any script (see
; https://www.php.net/manual/en/regexp.reference.unicode.php for more information):
username_pattern = "([\\x21\\x23-\\x2B\\x2D-\\x2F\\x3D\\x3F\\x40\\x5E-\\x60\\x7B-\\x7E\\p{L}\\p{Nd}]+)"
; Specify default hint about what the username may contain when using a regexp
; pattern. May be text or a translation key. The "numeric" and "alphanumeric"
; patterns have translated default hints.
username_hint = username_only_letters_numbers_and_basic_punctuation

; Specify default minimum and maximum password length (Auth method may override
; this).
;minimum_password_length = 4
;maximum_password_length = 32
; Specify default limit of accepted characters in the password. Allowed values
; are "numeric", "alphanumeric" or a regular expression
;password_pattern = "(?=.*\d)(?=.*[a-z])(?=.*[A-Z])"
; Specify default hint about what the password may contain when using a regexp
; pattern. May be text or a translation key. The "numeric" and "alphanumeric"
; patterns have translated default hints.
;password_hint = "Include both upper and lowercase letters and at least one number."

; Uncomment this line to switch on "privacy mode" in which no user information
; will be stored in the database. Note that this is incompatible with social
; features, password resets, and many other features. It is not recommended for
; use with "Database" or "AlmaDatabase" authentication, since the user will be
; forced to create a new account upon every login.
;privacy = true

; Allow a user to delete their account. Default is false.
;account_deletion = true
; Whether comments added by a user are deleted when they remove their account.
; Default is true.
;delete_comments_with_user = false
; Whether ratings added by a user are deleted when they remove their account.
; Default is true.
;delete_ratings_with_user = false

; "Remember me" functionality for listed login methods. If the user chooses to save
; the login, a login token cookie and a database entry will be created.
; The implementation is based on Improved Persistent Login Cookie Best Practice, see
; https://gist.github.com/oleg-andreyev/9dcef18ca3687e12a071648c1abff782
; User's browser information is stored with the login token. This requires an up to
; date browscap cache. The browscap cache can be updated in the Maintenance section
; of the admin UI or by using the util/browscap command line utility. If you use the
; command line utility, you will need to ensure that the user of the web server has
; read and write access to the cache directory and its contents as well.
; If you use cookie consent, ensure that the loginToken cookie is included (look for
; {{vufind_login_token_cookie_name}} in CookieConsent.yaml).
;persistent_login = "database,multiils"

; Persistent login token lifetime in days
;persistent_login_lifetime = 60

; Whether to send email warnings about suspicious logins. Default is true.
;send_persistent_login_warnings = true

; Whether to use a more lenient token rotation to avoid cookie issues with Safari,
; which sometimes fails to maintain cookies across sessions. Default is true.
;lenient_token_rotation = true

; Subject for the email sent after a suspicious login has been detected.
; Default email subject will be the translation for
; "persistent_login_warning_email_subject" and any custom value used here
; will also be run through the translator.
;persistent_login_warning_email_subject = "%%title%%: Invalid login attempt detected"

; See the comments in library/VF/Auth/MultiAuth.php for full details
; on using multiple authentication methods.  Note that MultiAuth assumes login
; with username and password, so some methods (i.e. Shibboleth) may not be
; compatible.
;[MultiAuth]
;method_order   = ILS,LDAP
;filters = "username:trim,password:trim"

; Present two auth options on the login screen. Each choice given must also be
; configured in its relevant section. (The code should allow for more than 2
; choices, but styling would need to be expanded / modified)
;
; WARNING! This module does not account for the possibility that the auth
; choices you present may return different usernames. You would want a user to
; be able to log in via any method and see the same account. To make sure that
; is the case, you should ensure that the usernames given by the authentication
; methods themselves are the same for any given user.
;[ChoiceAuth]
;choice_order = Shibboleth,Database

; This section defines the location/behavior of the Solr index and requires no
; changes for most installations
[Index]
; url can also be an array of servers. If so, VuFind will try the servers one by one
; until one can be reached. This is only useful for advanced fault-tolerant Solr
; installations.
url             = http://localhost:8983/solr
; Default bibliographic record index name (core or collection)
default_core    = biblio
; Default authority record index name (core or collection)
default_authority_core = authority
; This setting needs to match the <maxBooleanClauses> setting in your solrconfig.xml
; file; when VuFind has to look up large numbers of records using ID values, it may
; have to restrict the size of its result set based on this limitation.
maxBooleanClauses = 1024
; This is the timeout in seconds when communicating with the Solr server.
timeout = 30
; This is the Dismax handler to use if nothing is specified in searchspecs.yaml.
; You can choose dismax for standard Dismax (the default) or edismax for Extended
; Dismax, or you can configure your own custom handler in solrconfig.xml.
default_dismax_handler = dismax
; This is the number of records to retrieve in a batch e.g. when building a record
; hierarchy. A higher number results in fewer round-trips but may increase Solr's
; memory usage. Default is 1000. Set to false to disable use of cursors in retrieval
; (which is only necessary if your local custom code leverages Solr features which
; are incompatible with cursorMark usage).
;cursor_batch_size = 1000
; This limits the number of records to retrieve in a batch e.g. when retrieving
; records for a list. Default is 100 which should be a good number to avoid
; memory problems.
;record_batch_size = 100

; Enable/Disable searching reserves using the "reserves" Solr index.  When enabling
; this feature, you need to run the util/index_reserves.php script to populate the
; new index.
[Reserves]
search_enabled  = false

; This section requires no changes for most installations; if your SMTP server
; requires authentication, you can fill in a username and password below.
[Mail]
; For normal SMTP you can use the following settings:
host            = localhost
port            = 25
;username       = user
;password       = pass
; Use password_file to load the secret from another file instead of including it
; directly in this configuration.
;password_file = /path/to/secret
; If a login is required you can define which protocol to use for securing the
; connection. If no explicit protocol ('tls' or 'ssl') is configured, a protocol
; based on the configured port is chosen (587 -> tls, 487 -> ssl).
;secure         = tls
; This setting enforces a limit (in seconds) on the lifetime of an SMTP
; connection before the connection is checked, which can be useful when sending
; batches of emails, since it can help avoid errors caused by server timeouts.
; This is mapped to the ping_threshold option in Symfony Mailer.
; Comment out the setting to use the default ping threshold.
; See https://symfony.com/doc/current/mailer.html#other-options for more
; information.
connection_time_limit = 60
; The server name to report to the upstream mail server when sending mail.
;name = vufind.myuniversity.edu

; To use any other transport than SMTP, you can use the dsn setting to define
; the connection string.
; See https://symfony.com/doc/current/mailer.html#transport-setup for more
; information on the DSN configuration. Also note that VuFind does not include the
; third-party transports out of box, but you can add them to composer.local.json.
;dsn             = "native://default"

; Uncomment this setting to disable outbound mail but simulate success; this
; is useful for interface testing but should never be used in production!
;testOnly = true
; Set to a file path writable by VuFind to log email messages into that file;
; primarily intended for testing/debugging purposes.
;message_log = /tmp/emails.log
; Message log format. Valid options are 'plain' for plain text (default) and
; 'serialized' for serialized Email objects.
;message_log_format = plain
; The action to email records and searches may be "enabled", "disabled" or "require_login"
; (default = "require_login")
; If set to "enabled", users can send anonymous emails; If set to "require_login",
; they must log in first; "disabled" disables the action completely
email_action = require_login
; Should we put the logged-in user's address in the "from" field by default?
user_email_in_from = false
; Should we put the logged-in user's address in the "to" field by default?
user_email_in_to = false
; Should the user be allowed to edit email subject lines?
user_editable_subjects = false
; How many recipients is the user allowed to specify? (use 0 for no limit)
maximum_recipients = 1
; Populate the "from" field with this value if user_email_in_from is false and/or no
; user is logged in. If specified, this is also used as the "from" address for any
; messages sent by the system (such as password change notifications).
;default_from = "no-reply@myuniversity.edu"
; Should we hide the "from" field in email forms? If no from field is visible, emails
; will be sent based on user_email_in_from and default_from above, with the email
; setting from the [Site] section used as a last resort.
disable_from = false
; From field override. Setting this allows keeping the "from" field in email forms
; but will only use it as a reply-to address. The address defined here is used as the
; actual "from" address.
; Note: If a feature explicitly sets a different reply-to address (for example,
; Feedback forms), the original from address will NOT override that reply-to value.
;override_from = "no-reply@myuniversity.edu"

; Being a special case of mail message, sending record results via SMS ("Text this")
; may be "enabled" or "disabled" ("enabled" by default).
; Should you choose to leave it enabled, see also sms.ini for further
; configuration options.
sms = enabled

; Set this value to "database" to shorten links sent via email/SMS and
; store its path in the database (default "none").
url_shortener = none

; Which method to use for generating the short link key. Options:
; - base62: Base62-encode the database row ID (insecure, but makes very short URLs)
; - md5: Create a salted MD5 hash of the URL (DEFAULT: more private, but also longer)
; ...or any hash algorithm supported by PHP's hash() function.
url_shortener_key_type = md5

; Which redirect mechanism to use when shortlinks are resolved.
; threshold:1000 (default) : If the URL is shorter than the given size, HTTP is used, else HTML.
; html                     : HTML meta redirect after 3 seconds with infobox.
; http                     : Use HTTP location header for redirects.
;                            May cause problems if the HTTP header is longer than 8192 bytes
;                            due to long URL's.
;url_shortener_redirect_method = threshold:1000

; This section needs to be changed to match your database connection information
[Database]
; Connection string format is [platform]://[username]:[password]@[host]:[port]/[db]
; where:
; [platform/driver] = database platform (mysql, mariadb, oci8 or pgsql)
; [username] = username for connection
; [password] = password for connection (optional)
; [host] = host of database server
; [port] = port of database server (optional)
; [db] = database name
; For more granular configuration, comment out the database setting and use the individual parameters below.
database          = mysql://root@localhost/vufind
;database_driver = "mysql"
;database_username = "notroot"
;database_password = "password"
; database_password_file will be used in priority over database_password
;database_password_file = "/path/to/secret"
;database_host = "localhost"
;database_port = "3306"
;database_name = "vufind"

; Should SSL be enabled on connections? (Currently only supported for MySQL).
; IMPORTANT: when using Linux, if your database connection string above uses
; "localhost", MySQL will automatically use a Unix socket connection. To force
; an SSL connection, change "localhost" to the IP address (e.g. "127.0.0.1").
use_ssl = false

; When use_ssl above is true, the SSL certificate used by MySQL will not be
; verified by default. This is usually a self-signed certificate that cannot be
; easily verified. Skipping verification will not prevent traffic from being
; securely encrypted, it simply means that you trust the validity of the
; certificate being used by your server. If you do switch this to true in order
; to force certificate verification, additional configuration may be needed to
; successfully connect and ensure actual certificate verification occurs.
; For PHP, you should fill in the security-related settings in extra_options
; below; for Java (used by the MARC import tool), see the "Connecting Securely
; Using SSL" section of the Connector/J manual for details.
verify_server_certificate = false

; This setting can be used to send additional options to the Laminas DB adapter.
; This is useful for advanced features unsupported by settings above, such as
; detailed SSL security configuration.
;extra_options[client_key] = "/path/to/key"
;extra_options[client_cert] = "/path/to/cert"
;extra_options[ca_cert] = "/path/to/ca_cert"
;extra_options[ca_path] = "/path/to/ca"

; If your database (e.g. PostgreSQL) uses a schema, you can set it here:
;schema = schema_name

; The character set of the database -- utf8 and utf8mb4 are currently the only
; supported values, and utf8mb4 is the default if no value is set here. If you have
; a legacy VuFind 1.x database encoded in latin1, please upgrade it to utf8 using
; VuFind 7.x or earlier.
;charset = utf8

; Reduce access to a set of single passwords
; This is only used when Authentication method is PasswordAccess. See above.
; Recommended to be used in conjunction with very restricted permissions.ini settings
; and with most social settings disabled
;[PasswordAccess]
; access_user is a map of users to passwords
; entering a correct password will login as that user
;access_user[user] = password
;access_user[admin] = superpassword

; LDAP is optional.  This section only needs to exist if the
; Authentication Method is set to LDAP.  When LDAP is active,
; host, port, basedn and username are required.
;[LDAP]
; Prefix the host with ldaps:// to use LDAPS; omit the prefix for standard
; LDAP with TLS.
;host            = ldap.myuniversity.edu
;port            = 389       ; LDAPS usually uses port 636 instead
; By default, when you use regular LDAP (not LDAPS), VuFind uses TLS security.
; You can set disable_tls to true to bypass TLS if your server does not support
; it. Note that this setting is ignored if you use ldaps:// in the host setting.
;disable_tls     = false
;basedn          = "o=myuniversity.edu"
;username        = uid
; separator string for mapping multi-valued ldap-fields to a user attribute
; if no separator is given, only the first value is mapped to the given attribute
;separator = ';'
; Optional settings to map fields in your LDAP schema to fields in the user table
; in VuFind's database -- the more you fill in, the more data will be imported
; from LDAP into VuFind:
;firstname       = givenname
;lastname        = sn
;email           = mail
;cat_username    =
;cat_password    =
;college         = studentcollege
;major           = studentmajor
; If you need to bind to LDAP with a particular account before
; it can be searched, you can enter the necessary credentials
; here.  If this extra security measure is not needed, leave
; these settings commented out.
;bind_username   = "uid=username o=myuniversity.edu"
;bind_password   = password

; SIP2 is optional.  This section only needs to exist if the
; Authentication Method is set to SIP2.
;[SIP2]
;host            = ils.myuniversity.edu
;port            = 6002

; Shibboleth is optional.  This section only needs to exist if the
; Authentication Method is set to Shibboleth. Be sure to set up authorization
; logic in the permissions.ini file to filter users by Shibboleth attributes.
;[Shibboleth]
; Server param with the identity provider entityID if a Shibboleth session exists.
; If omitted, Shib-Identity-Provider is used.
;idpserverparam = Shib-Identity-Provider
; Optional: Session ID parameter for SAML2 single logout support. If omitted, single
; logout support is disabled. Note that if SLO support is enabled, Shibboleth session
; ID's are tracked in external_session table which may need to be cleaned up with the
; util/expire_external_sessions command line utility. See
; https://vufind.org/wiki/configuration:shibboleth for more information on how
; to configure the single logout support.
;session_id = Shib-Session-ID
; Check for expired session - user is automatically logged out when Shibboleth
; session is not present (default = true if unset); note that expiration check
; also requires session_id to be set above.
;checkExpiredSession = false
; Optional: you may set attribute names and values to be used as a filter;
; users will only be logged into VuFind if they match these filters.
;userattribute_1       = entitlement
;userattribute_value_1 = urn:mace:dir:entitlement:common-lib-terms
;userattribute_2       = unscoped-affiliation
;userattribute_value_2 = member
; Set to true when shibboleth attributes must be read from headers instead of
; environment variables - for example if you use proxy server and shibboleth is
; running on proxy side. In that case you should protect against header spoofing:
; see https://wiki.shibboleth.net/confluence/display/SP3/SpoofChecking for details
;use_headers           = false
; Required: the attribute Shibboleth uses to uniquely identify users.
;username              = persistent-id
; Required: Shibboleth login URL.
;login                 = https://shib.myuniversity.edu/Shibboleth.sso/Login
; Optional: Shibboleth logout URL.
;logout                = https://shib.myuniversity.edu/Shibboleth.sso/Logout
; Optional: URL to forward to after Shibboleth login (if omitted,
; defaultLoggedInModule from [Site] section will be used).
;target                = https://shib.myuniversity.edu/vufind/MyResearch/Home
; Optional: provider_id (entityId) parameter to pass along to Shibboleth login.
;provider_id           = https://idp.example.edu/shibboleth-idp
; Some or all of the following entries may be uncommented to map Shibboleth
; attributes to user database columns:
;cat_username = HTTP_ALEPH_ID
;cat_password = HTTP_CAT_PASSWORD
;email = HTTP_MAIL
;firstname = HTTP_FIRST_NAME
;lastname = HTTP_LAST_NAME
;college = HTTP_COLLEGE
;major = HTTP_MAJOR
;home_library = HTTP_HOME_LIBRARY
; Enable if you want to override mapping or required attributes for specific IdP
; in Shibboleth.ini
;allow_configuration_override = true

; CAS is optional.  This section only needs to exist if the
; Authentication Method is set to CAS.
;[CAS]

; Optional: the attribute CAS uses to uniquely identify users. (Omit to use
; native CAS username instead of an attribute-based value).
;username              = uid

; Required: CAS Hostname.
;server                = cas.myuniversity.edu

; Required: CAS port.
;port                 = 443

; Required: CAS context.
;context                 = /cas

; Required: CAS Certificate Path. (Set to false to bypass authentication;
; BYPASSING AUTHENTICATION IS *NOT* RECOMMENDED IN PRODUCTION).
;CACert = /etc/pki/cert/cert.crt

; Required: CAS login URL.
;login                 = https://cas.myuniversity.edu/cas/login

; Required: CAS logout URL.
;logout                = https://cas.myuniversity.edu/cas/logout

; Optional : CAS client base URL. If omitted, [Site][url] will be used
;service_base_url[]    = "https://vufind.myuniversity.edu"
;service_base_url[]    = "http://vufind.myuniversity.edu"

; Optional: CAS logging, forwarded to [Logging]
;debug                 = false

; Optional: URL to forward to after CAS login (if omitted,
; defaultLoggedInModule from [Site] section will be used).
;target                = http://lib.myuniversity.edu/vufind/MyResearch/Home

; Optional: protocol to follow (legal values include CAS_VERSION_1_0,
; CAS_VERSION_2_0, CAS_VERSION_3_0 and SAML_VERSION_1_1; default is
; SAML_VERSION_1_1)
;protocol = SAML_VERSION_1_1

; Some or all of the following entries may be uncommented to map CAS
; attributes to user database columns:
;cat_username = acctSyncUserID
;cat_password = catPassword
;email = mail
;firstname = givenName
;lastname = sn
;college = college
;major = major1
;home_library = library

; Facebook may be used for authentication; fill in this section in addition to
; turning it on in [Authentication] above to use it. You must register your
; VuFind instance as an application at http://developers.facebook.com to obtain
; credentials.
;[Facebook]
;appId = "your app ID"
;secret = "your app secret"

; External Content is Optional.
; To use multiple, separate with a comma.  Priority will be given by the order listed
; Account id is separated with a colon, if no id is used then no colon is necessary
;
; IMPORTANT: Review content providers' terms of service before turning them on.
;            Terms may change, and not all content sources are appropriate for all
;            applications.  The existence of functionality in VuFind does not imply
;            suitability for any particular situation.
[Content]
; You can define the cover size used by each template: false (to disable covers)
; or size (small, medium, or large). A colon separated list may be used to try
; multiple sizes in a particular order. All legal template values and default
; values are reflected in the examples below. Uncomment the appropriate lines to
; make changes.
;coversize[checkedout] = small
;coversize[collection-info] = medium
;coversize[core] = medium
;coversize[holds] = small
;coversize[illrequests] = small
;coversize[list-entry] = small
;coversize[RandomRecommend] = "small:medium"
;coversize[result-grid] = large
;coversize[result-list] = small
;coversize[similar-items] = large
;coversize[storageretrievalrequests] = small

; Alternatively, if you wish to disable covers completely, you may set the
; coversize setting to false:
;coversize = false

; You can select Syndetics, LibraryThing, Summon, Booksite, OpenLibrary,
; Contentcafe, Buchhandel.de, Google, BrowZine, ObalkyKnih, Orb, Koha, Demo,
; and/or LocalFile. Service-specific notes:
;   - BrowZine requires you to have BrowZine.ini configured appropriately.
;   - Google Books caching behavior can be customized in the [Cache_GoogleCover]
;       section.
;   - Koha requires the koha_cover_url setting below. Additionally, for
;       Koha to be a source of covers, its LocalCoverImages and
;       OPACLocalCoverImages system preferences must be turned on and local cover
;       images uploaded to the Koha system. Koha emits only two sizes of cover
;       images, so small and medium are treated the same in VuFind.
;   - Demo should only be used for testing. It will return an image with filename
;       "demo-cover-*" from the themes or no image. This is evenly distributed based on
;       the checksum of the record's parameters like id, isbn etc. Use Demo:true to activate
;       backlink functionality when ajaxcovers are active.
;   - LocalFile:PathToFile supports a combination of directory path information
;       and tokens for filename and image type. If you have multiple directories
;       in which you have stored coverimages, you can specify multiple paths to search
;       by specifying multiple LocalFile:PathToFile in the coverage images list below.
;       Allowed tokens:
;          %anyimage%         - Match known image file extensions (gif, jpg, etc.)
;          %isbn10%           - 10-digit ISBN
;          %isbn13%           - 13-digit ISBN
;          %issn%             - ISSN
;          %oclc%             - OCLC Number
;          %recordid%         - Bibliographic record ID
;          %size%             - Size (small/medium/large)
;          %source%           - Search backend of record (e.g. Summon, Solr, etc.)
;          %upc%              - UPC Number
;          %vufind-home%      - The VUFIND_HOME environment variable
;          %vufind-local-dir% - The VUFIND_LOCAL_DIR environment variable
;        Example: LocalFile:%vufind-local-dir%/path/to/file/%size%/issn/%issn%.%anyimage%
;   - ObalkyKnih could be configured in obalkyknih.ini file. You should also
;       add API URLs to img-src directive in contentsecuritypolicy.ini. As the
;       conditions of use of ObalkyKnih require backlinks to provider, you need to
;       also turn on ajaxcovers below - VuFind is able to show backlinks only
;       through AJAX at this time.
;   - Orb requires that you complete the [Orb] section. Cache settings can be
;       adjusted in the [Cache_OrbCover] section.
;   - Summon service takes a Serials Solutions client key, NOT Summon API key!
;coverimages     = Syndetics:MySyndeticsId,Booksite,LibraryThing:MyLibraryThingId,Google,ObalkyKnih,OpenLibrary,Summon:MySerialsSolutionsClientKey,Contentcafe:MyContentCafeID,BrowZine,LocalFile:PathToFile,Koha,Orb

; When using the Koha cover provider, you should fill in this setting:
;koha_cover_url = "https://localhost/cgi-bin/koha/opac-image.pl"

; This setting controls which services will have images cached on your local disk.
; Set to true to cache all applicable services. Set to false to disable caching. Set
; to a comma-separated list of services (e.g. "Syndetics,OpenLibrary") to cache only
; a subset of selected services. Default = true. Note that due to terms of service,
; some services will never have images cached even if caching is enabled.
coverimagesCache = true

; This setting controls if browsers will cache cover images. This is mainly intended for testing purposes.
;coverimagesBrowserCache = true

; This setting controls which proxied image URLs will be cached to local disk (when
; using the ?proxy= parameter of the standard /Cover/Show routes). The setting may
; contain one or more regular expressions matching hostnames. The example
; below will match any images from the mylibrary.edu domain; you can also use
; "/.*/" to turn on caching for all proxied images.
;coverproxyCache[] = "/.*\.?mylibrary\.edu/"
; BrowZine DOI icons:
coverproxyCache[] = "/assets\.thirdiron\.com/"

; This setting controls which hosts are allowed to provide cover images through
; the built-in cover proxy. Images from hostnames that do not match the regular
; expressions below will not be proxied. Be sure to define regular expressions
; using an end of string ($) marker to prevent abuse.
coverproxyAllowedHosts[] = "/assets\.thirdiron\.com$/"
coverproxyAllowedHosts[] = "/\.summon\.serialssolutions\.com$/"

; This setting controls the content types allowed through the cover proxy.
; Note that proxying SVG files is not recommended because of their potential for
; abuse in cross-site scripting attacks.
coverproxyAllowedTypes[] = "image/gif"
coverproxyAllowedTypes[] = "image/jpeg"
coverproxyAllowedTypes[] = "image/png"

; This setting controls how cover image URLs are loaded. They could be loaded as
; part of main request, or asynchronously. Asynchronous loading is disabled by
; default; to enable it, just uncomment the line below.
;ajaxcovers = true

; When ajaxcovers is set to true, this setting controls whether the AJAX Handler
; GetRecordCover renders a fallback template (record/coverReplacement.phtml) in case
; no cover image could be loaded.
;useCoverFallbacksOnFail = false

; These settings control the image to display when no book cover is available.
; If makeDynamicCovers is not false and the GD library is installed, VuFind will draw
; cover images on the fly. See [DynamicCovers] below for more settings. If set to
; a non-Boolean value, for legacy reasons, the makeDynamicCovers setting will
; be used as the backgroundMode setting of [DynamicCovers] if that setting is unset.
;makeDynamicCovers = true

; Otherwise, you can use noCoverAvailableImage to specify a
; path relative to the base of your theme directory for a static image to display.
; If set to "false", no image will be displayed for unavailable covers.
noCoverAvailableImage = images/noCover2.gif

; You can select from Syndetics, SyndeticsPlus, Booksite and/or the Guardian
;   Note: If the API key is omitted, e.g. "Guardian:", only the review title, byline,
;         Guardian logo and a link to the full Guardian page will be displayed
;   Note: The Guardian API changed in 2014; if you signed up before that date, you
;         may need to obtain a new API key for continued access.
;reviews         = Syndetics:MySyndeticsId,SyndeticsPlus:MySyndeticsID,Booksite,Guardian:MyGuardianKeyId

; You can select from Syndetics or SyndeticsPlus
;excerpts        = Syndetics:MySyndeticsId,SyndeticsPlus:MySyndeticsId

; This setting can be used to hide review/excerpt tabs on the record page when
; no content is available from the providers. By default it is turned off. You
; can turn it on for all relevant tabs by setting it to true, or you can turn
; it on for a comma-separated list of values (e.g. "reviews" or "excerpts" or
; "reviews,excerpts") for selective activation. Note that hiding empty tabs will
; make your record pages slower, since it will require extra communication with
; content providers.
;hide_if_empty = reviews,excerpts

; You can select from Syndetics or SyndeticsPlus to add summary information to
; the description tab.
;summaries = Syndetics:MySyndeticsId,SyndeticsPlus:MySyndeticsId

; You can select from Syndetics, SyndeticsPlus or ObalkyKnih to load Tables of Contents
;toc = Syndetics:MySyndeticsId,SyndeticsPlus:MySyndeticsId,ObalkyKnih

; You can select from Syndetics or SyndeticsPlus
;authorNotes = Syndetics:MySyndeticsId,SyndeticsPlus:MySyndeticsId

; You can select from Wikipedia
; See also the AuthorInfo recommendation module setting in searches.ini; this
; includes notes on improving the accuracy of Wikipedia retrievals.
; Note for Windows users: If using Wikipedia, you may need to increase your Apache
; heap size settings.  For details, see: https://vufind.org/jira/browse/VUFIND-630
authors         = Wikipedia

; You can select from Google, OpenLibrary, HathiTrust.  You should consult
; https://developers.google.com/books/branding before using Google Book Search.
;previews       = Google,OpenLibrary,HathiTrust

; This setting controls whether or not cover images are linked to previews when
; available. Legal settings are false (never link), * (always link; default), or
; a comma-separated list of templates in which linking should occur (see coversize
; above for a list of legal values).
;linkPreviewsToCovers = *

; Possible HathiRights options = pd,ic,op,orph,und,umall,ic-world,nobody,pdus,cc-by,cc-by-nd,
; cc-by-nc-nd,cc-by-nc,cc-by-nc-sa,cc-by-sa,orphcand,cc-zero,und-world,icus
; Default is "pd,ic-world" if unset here.
; See www.hathitrust.org/rights_database#Attributes for full details
;HathiRights    = pd,ic-world,cc-by,cc-by-nd,cc-by-nc-nd,cc-by-nc,cc-by-nc-sa,cc-by-sa,cc-zero,und-world

; Possible GoogleBooks options full,partial,noview
; options can be set for each / either of link or tab
; Link makes a button appear in search results / record view
; Tab makes a tab with an embedded preview appear on record view
; Default is "GoogleOptions['link'] = full,partial" if nothing
; is set here.
; see https://developers.google.com/books/docs/dynamic-links#json-results-format
;GoogleOptions['link']  = full,partial
;GoogleOptions['tab']  = partial

; OpenLibrary currently offers the same options/default as GoogleBooks (above):
;OpenLibraryOptions  = full,partial

; An API key is needed to interact with the Europeana API (see the EuropeanaResults
; recommendation module in searches.ini for more information)
;europeanaAPI = INSERTKEY

; Geographic Display
; These configuration settings have been superseded by the geofeatures.ini file.
; See the [MapTab] section of the geofeatures.ini file for more information.

; This section controls the behavior of the cover generator when makeDynamicCovers
; above is non-false.
;
; Note that any of these settings may be filtered to be size-specific by subscripting
; the key with a size. You can use a key of * for a default to use when a specific
; size is not matched. This allows adjustment of certain elements for different
; thumbnail sizes. See the "size" setting below for an example.
[DynamicCovers]
; This controls the background layer of the generated image; options:
; - solid: display a solid color
; - grid: display a symmetrical random pattern seeded by title/callnumber
;backgroundMode = grid

; This controls the text layer of the generated image; options:
; - default: display a title at the top and an author at the bottom
; - initial: display only the first letter of the title as a stylized initial
;textMode = default

; Font files specified here should exist in the css/font subdirectory of a theme.
; Some options are available by default inside the root theme.
;authorFont = "Roboto-Light.ttf"
;titleFont = "RobotoCondensed-Bold.ttf"

; In 'default' textMode, covers are generated using title and author name; VuFind
; will try to display everything by doing the following: break the title into
; lines, and if the title is too long (more than maxTitleLines lines), it will
; display ellipses at the last line.
;
; All text will be drawn using the specified textAlign alignment value using the
; relevant titleFontSize or authorFontSize setting, except that author names will
; be reduced to the minAuthorFontSize option if needed, and if that doesn't make
; it fit, text will be aligned left and truncated.
;
; When using 'initial' textMode, maxTitleLines and author-related settings are
; ignored as they do not apply.
;textAlign = center
;titleFontSize = 9
;authorFontSize = 8
;minAuthorFontSize = 7
;maxTitleLines = 4

; All color options support the same basic set of values:
; - The 16 named colors from HTML4
; - Arbitrary HTML hex colors in the form #RRGGBB (e.g. #FFFF00 for yellow)
; Some color options also support additional options.
; - authorFillColor,titleFillColor: the main color used
; - authorBorderColor,titleBorderColor: the color used to make a border; "none" is
;   a legal option in addition to colors.
; - baseColor: When using grid backgrounds, you may also choose a base color drawn
;   beneath the grid. Default is white.
; - accentColor: When using solid backgrounds, this is the background color; when
;   using grid backgrounds, this is the color of the grid pattern beneath the text.
;   You may set this to "random" to select a random color seeded with text from
;   the cover and adjusted with the "lightness" and "saturation" settings below.
;titleFillColor = black
;titleBorderColor = none
;authorFillColor = white
;authorBorderColor = black
;baseColor = white
;accentColor = random
; Note: lightness and saturation are only used when accentColor = random. Legal
; ranges are 0-255 for each value.
;lightness = 220
;saturation = 80

; These settings control the size of the image -- if size is a single number, a
; square will be created; if it is a string containing an "x" (i.e. 160x190) it
; defines a WxH rectangle. wrapWidth constrains the text size (and must be no
; larger than the width of the canvas). topPadding and bottomPadding push the
; text away from the edges of the canvas.
;size[*] = 128
;size[medium] = 200
;size[large] = 500
;topPadding = 19
;bottomPadding = 3
;wrapWidth = 110

; This section is needed for Buchhandel.de cover loading. You need an authentication
; token. It may also be necessary to customize your templates in order to comply with
; terms of service; please look at http://info.buchhandel.de/handbuch_links for
; details before turning this on.
[Buchhandel]
url = "https://api.vlb.de/api/v1/cover/"
; token = "XXXXXX-XXXX-XXXXX-XXXXXXXXXXXX"

[QRCode]
; This setting controls the image to display when no qrcode is available.
; The path is relative to the base of your theme directory. Default is
; "images/noQRCode.gif".
;noQRCodeAvailableImage = images/noQRCode.gif

; Should we show QR codes in search results?
;showInResults = true

; Should we show QR codes on record pages?
;showInCore = true

; If you are using Syndetics Plus for *any* content, set plus = true
; and set plus_id to your syndetics ID.  This loads the javascript file.
; Syndetics vs. SyndeticsPlus: SyndeticsPlus has nice formatting, but loads slower
; and requires javascript to be enabled in users' browsers.
; set use_ssl to true if you serve your site over ssl and you
; use SyndeticsPlus to avoid insecure content browser warnings
; (or if you just prefer ssl)
; NOTE: SyndeticsPlus is incompatible with the tabs/accordion [List] views in
;       searches.ini. Do not turn it on if you are using these optional features.
[Syndetics]
; When the Syndetics cover image fallback is enabled, it will return generic covers based
; on information Syndetics has related to the ISBN number or other number given. This
; will prevent other fallbacks in VuFind from being tried, such as other cover image sources.
; If the Syndetics cover image fallback is disabled, VuFind will query for the metadata first,
; and only return an image if the Syndetics metadata returns a real cover image.
use_syndetics_cover_image_fallback = false
use_ssl = false
plus = false
;plus_id = "MySyndeticsId"
; timeout value (in seconds) for API calls:
timeout = 10

; Orb does stand for Outil de Recherche Biblbiographique (tool for bibliographic
; search). It's a french database of bibliographic information available by subscription.
; Web site: https://www.base-orb.fr
; API: http://doc.api.base-orb.fr/
; It could be used in VuFind as cover image provider.
[Orb]
url = "api.base-orb.fr/v1"
;user = api_test_user
;key = api_access_key

; Booksite CATS Enhanced Content - cover images, reviews, description, etc.
[Booksite]
url = "https://api.booksite.com"
;key = "XXXXXXXXXXXXXXXXX"

; Content Cafe is a subscription service from Baker & Taylor. If you are using this
; service (see the [Content] section above for details), you MUST uncomment and set
; the password (pw) setting. You may also change the API base URL (url) if needed.
[Contentcafe]
;url              = "http://contentcafe2.btol.com"
;pw               = "xxxxxx"

; Summon is optional; this section is used for your API credentials. apiId is the
; short, human-readable identifier for your Summon account; apiKey is the longer,
; non-human-readable secret key. See also the separate Summon.ini file.
;[Summon]
;apiId        = myAccessId
;apiKey       = mySecretKey

; This section must be filled in to use Relais functionality. When
; activated, this function will allow users to place ILL requests on unavailable
; items through the record holdings tab.
;
; If you set apikey below, requests may be made from within VuFind through a
; pop-up; if you omit apikey but set loginUrl and symbol, links will be provided
; to Relais. Setting loginUrl and symbol is strongly recommended in all cases,
; since links will be used as a fallback if the API fails.
;[Relais]
; Your library's holdings symbol (e.g. PVU for Villanova)
;symbol="XYZ"
; The pickup location to use for your institution (currently multiple pickup
; locations are not supported here).
;pickupLocation = "DEFAULT"
; Barcode number (or other user ID) to use for lookups when none is provided
;patronForLookup="99999999"
; API key (may vary for testing vs. production)
;apikey="your-relais-api-key-goes-here"
; Timeout for HTTP requests (in seconds; set high, as Relais can be slow)
;timeout = 500
; Your institution's login URL for the remote Relais system (used to provide
; a link when the API fails)
;loginUrl = https://mysite.relais-host.com/user/login.html

; TEST VALUES (uncomment for testing)
;group="DEMO"
;authenticateurl="https://demo.relais-host.com/portal-service/user/authentication"
;availableurl="https://demo.relais-host.com/dws/item/available"
;addurl="https://demo.relais-host.com/dws/item/add"

; PRODUCTION VALUES (uncomment for live use)
;group="EZB"
;authenticateurl="https://mysite.relais-host.com/portal-service/user/authentication"
;availableurl="https://mysite.relais-host.com/dws/item/available"
;addurl="https://mysite.relais-host.com/dws/item/add"

; DPLA key -- uncomment and fill in to use DPLATerms recommendations (see also
; searches.ini).
;[DPLA]
;apiKey = http://dp.la/info/developers/codex/policies/#get-a-key

; These settings affect dynamic identifier-based link inclusion; this can provide links
; to full text or contextual information based on identifiers like DOI, ISBN or ISSN.
[IdentifierLinks]
; This setting controls whether or not ID-based links are enabled, and which
; API is used to fetch the data. Currently supported options: BrowZine (requires
; credentials to be configured in BrowZine.ini), Demo (which generates fake data
; to simulate use of a real service, for testing), Unpaywall or false (to disable).
; Disabled by default. You may also use a comma-separated list of resolvers if you
; want to try multiple sources.
;resolver = BrowZine

; If you use multiple values in the resolver setting above, you can determine how the
; software should behave when multiple resolvers return results for the same ID.
; You can choose "first" (only return results from the first matching resolver --
; the default behavior) or "merge" (merge together all results and show them all).
;multi_resolver_mode = first

;unpaywall_api_url = "https://api.unpaywall.org/v2"
; Unpaywall needs an email adress, see https://unpaywall.org/products/api
;unpaywall_email = "your@email.org"

; The following settings control where ID-based links are displayed:
show_in_results = true      ; include in search results
show_in_record = false      ; include in core record metadata
show_in_holdings = false    ; include in holdings tab of record view

; This setting controls which types of identifiers are used to generate links; if
; the setting is omitted, all supported types (DOI, ISBN and ISSN) will be used:
supportedIdentifiers[] = doi
supportedIdentifiers[] = isbn
supportedIdentifiers[] = issn

; Whether to load any third-party icons for the ID services via VuFind's cover
; loader proxy to avoid any privacy implications. Ensure that the necessary domains
; are allowed in Content/coverproxyCache[] setting. Default is false.
proxy_icons = true

; Whether to open links in a new window. Default is false.
;new_window = false

; These settings affect OpenURL generation and presentation; OpenURLs are used to
; help users find resources through your link resolver and to manage citations in
; Zotero.
[OpenURL]
; If a resolver base URL is enabled, it will be used to link from records to your
; OpenURL resolver. An OpenURL resolver is typically used to e.g. link to full text
; from article metadata, but it may provide other services too. Extra parameters may
; be added if necessary.
;url             = "http://openurl.myuniversity.edu/sfx_local"

; This string will be included as part of your OpenURL referer ID (the full string
; will be "info:sid/[your rfr_id setting]:generator").  You may be able to configure
; special behavior in your link resolver based on this ID -- for example, you may
; wish to prevent the resolver from linking to VuFind when links came from VuFind
; (to avoid putting a user in an infinite loop).
rfr_id          = vufind.svn.sourceforge.net

; By specifying your link resolver type, you can allow VuFind to optimize its
; OpenURLs for a particular platform.  Current legal values: "sfx", "360link",
; "JOP", "Redi", "Alma", "demo" or "generic" (default is "generic" if commented out;
; "demo" generates fake values for use in testing the embed setting below).
;resolver        = sfx

; Some link resolver drivers can filter resource links based on specific criteria.
; This setting indicates which filter reasons should NOT be used to exclude
; resource links. This is currently ONLY supported by the Alma resolver driver.
; (default is "Date Filter" if commented out, for backwards compatibility)
; You may add new filters to the array by adding new lines in the format shown below
; Currently known valid values include: Date Filter
; ignoredFilterReasons[] = "Date Filter"
; To deactivate this setting you can set
; ignoredFilterReasons = false or one line ignoredFilterReasons = ""

; If you want OpenURL links to open in a new window, set this setting to the
; desired Javascript window.open parameters.  If you do not want a new window
; to open, set this to false or comment it out.
window_settings = "toolbar=no,location=no,directories=no,buttons=no,status=no,menubar=no,scrollbars=yes,resizable=yes,width=550,height=600"

; If you want to display a graphical link to your link resolver, uncomment the
; settings below.  graphic should be a URL; graphic_width and graphic_height
; should be sizes in pixels.
; Note: You will probably will need to add URL of image to img-src setting
; in contentsecuritypolicy.ini file
;graphic = "http://myuniversity.edu/images/findIt.gif"
;graphic_width = 50
;graphic_height = 20

; If your link resolver can render an image in response to an OpenURL, you can
; specify the base URL for image generation here:
;dynamic_graphic = "http://my-link-resolver/image"

; If dynamic_graphic is set above, the dynamic image can be used instead of the
; standard text or static-image-based OpenURL link (true), it can be disabled
; (false), or it can be displayed in addition to the regular link ("both").
;image_based_linking_mode = both

; The following settings control where OpenURL links are displayed:
show_in_results = true      ; include in search results
show_in_record = false      ; include in core record metadata
show_in_holdings = false    ; include in holdings tab of record view

; If set to true, this setting will attempt to embed results from the link
; resolver directly in search results instead of opening a new window or page.
; This will override the window_settings option if set! Embedding is currently
; unsupported when the resolver setting above is set to "generic".
embed = false

; When embed is true and this is set to true results from the link resolver will
; be loaded automatically (default is false, which requires a user click to trigger
; the loading). Alternatively you can provide a comma-separated list of view areas
; (cf. show_in_* settings) to autoload embedded OpenURLs only in certain views.
; Notice: autoloading in results view might put some load on your linkresolver (each
; results view could perform searches.ini->[General]->default_limit requests). You
; might reduce load on the linkresolver by using the resolver_cache setting (see
; below).
embed_auto_load = false

; When embed is true, you can set this to an absolute path on your system in order
; to cache link resolver results to disk.  Be sure that the chosen directory has
; appropriate permissions set!  Leave the setting commented out to skip caching.
; Note that the contents of this cache will not be expired by VuFind; you should
; set up an external process like a cron job to clear out the directory from time
; to time.
;resolver_cache = /usr/local/vufind/resolver_cache

; This setting controls whether we should display an OpenURL link INSTEAD OF other
; URLs associated with a record (true) or IN ADDITION TO other URLs (false).
replace_other_urls = true

; EZproxy is optional.  This section only needs to exist if you
; are using EZProxy to provide off-site access to online materials.
;[EZproxy]
;host            = http://proxy.myuniversity.edu

; By default, when the 'host' setting above is active, VuFind will prefix links in
; records using EZproxy's "?qurl=" mechanism. If you need to set a host for ticket
; authentication (below) but you want to disable the prefixing behavior, set this
; to false.
;prefixLinks = true

; Use a web service to determine whether to prefix each link, ignoring prefixLinks
; above unless the web service call fails.  Query the configured URL via HTTP GET
; and a single query parameter, 'url', set to the link domain. The web service
; should return a body with a single number, '1' to prefix and '0' if not.  The
; web service should be hosted closely such that query time is minimal. See
; https://github.com/lehigh-university-libraries/ezproxy-url-checker for an OSS
; implementation of this protocol that extracts the answers from EZproxy config.
;prefixLinksWebServiceUrl = http://localhost:8888/proxyUrl

; Duration (seconds) to cache web service response data.  Default is 600.
;prefixLinksWebServiceCacheLifetime = 600

; Uncomment the following line and change the password to something secret to enable
; EZproxy ticket authentication.
;secret = "verysecretpassword"
;
; To enable ticket authentication in EZproxy, you will also need the following in
; EZproxy's user.txt or ezproxy.usr for older versions (without the leading
; semicolons and spaces):
;
; ::CGI=https://vufind-server/ExternalAuth/EzproxyLogin?url=^R
; ::Ticket
; TimeValid 10
; SHA512 verysecretpassword
;
; Uncomment and modify the following line to use another hashing algorithm with the
; EZproxy authentication if necessary. SHA512 is the default, but it requires at
; least EZproxy version 6.1. Use "SHA1" for older EZproxy versions, and remember to
; replace SHA512 with SHA1 also in EZproxy's configuration file.
;secret_hash_method = "SHA512"

; Uncomment the following line to disable relaying of user name to EZproxy on ticket
; authentication:
;anonymous_ticket = true
; Uncomment the following line to disable logging of successful ticket
; authentication requests in VuFind:
;disable_ticket_auth_logging = true

; These settings affect RefWorks record exports.  They rarely need to be changed.
[RefWorks]
vendor          = VuFind
url             = https://www.refworks.com

; These settings affect EndNote Web record exports.  They rarely need to be changed.
[EndNoteWeb]
vendor          = VuFind
url             = https://www.myendnoteweb.com/EndNoteWeb.html

; These settings affect your OAI server if you choose to use it.
;
; If identifier is set, its value will be used as part of the standard OAI
; identifier prefix.  It should only ever be set to a domain name that you
; control!  If it is not set, your ID values will not be prefixed.
;
; If admin_email is not set, the main email under [Site] will be used instead.
;
; page_size may be used to specify the number of records returned per request.
; Default is 100. A higher number may improve overall harvesting performance, but
; will also make a single response page larger and slower to produce.
;
; If set_field is set, the named Solr field will be used to generate sets on
; your OAI-PMH server.  If it is not set, sets will not be supported.
;
; If set_query is set (as an array mapping set names to Solr queries -- see
; examples below), the specified queries will be exposed as OAI sets.  If
; you use both set_field and set_query, be careful about the names you choose
; for your set queries. set_query names will trump set_field values when
; there are collisions.
;
; default_query may be used to specify a filter for the default set, i.e. records
; returned when a set is not specified.
;
; If vufind_api_format_fields is set, the listed fields (as defined in
; SearchApiRecordFields.yaml) are returned when metadata prefix
; "oai_vufind_json" is used.
;
; record_format_filters allows mapping from requested OAI metadataPrefix to query
; filters. They can be used e.g. to limit results to records that can be returned in
; the requested format.
;
; delete_lifetime controls how many days' worth of deleted records to include in
; responses. Records deleted before the cut-off will not be included in responses.
; Omit this setting to return all deleted records. This can be useful for long-lived
; systems with many deleted records, to prevent full harvests from becoming unwieldy.
;
; use_cursor controls whether or not to use Solr's cursor functionality for deep
; pagination of results. This defaults to true and is normally the preferred option,
; but if you custom code to apply Solr features (such as result grouping/field
; collapsing) that are incompatible with cursor-based pagination, you should turn
; the feature off here.
;
;[OAI]
;identifier       = myuniversity.edu
;repository_name  = "MyUniversity Catalog"
;admin_email      = oai@myuniversity.edu
;page_size        = 1000
;set_field        = "format"
;set_query['eod_books'] = "institution:kfu AND publishDate:[1911 TO 1911]"
;set_query['eod_ebooks'] = "format:eBook"
;default_query = "institution:kfu"
;vufind_api_format_fields = "id,authors,cleanIsbn,cleanIssn,formats,title"
;record_format_filters[marc21] = "record_format:marc"
;delete_lifetime = 365
;use_cursor = true

; Proxy Server is Optional.
[Proxy]
;host = your.proxy.server
;port = 8000

; Uncomment one of the following lines to set proxy type to SOCKS 5 or SOCKS 5 with
; name resolution done by proxy. Setting either of these will make VuFind use the
; curl adapter for HTTP requests.
;type = socks5
;type = socks5_hostname
; This setting can be used to define a reqular expression pattern for addresses that
; should be considered local and bypass proxy when making requests. Default is:
;local_addresses = "@^(localhost|127(\.\d+){3}|\[::1\])@"
; Following example bypasses also any address starting with '192.168.':
;local_addresses = "@^(localhost|127(\.\d+){3}|\[::1\]|192\.168\.)@"

; If VuFind is running behind a proxy that uses X-Real-IP/X-Forwarded-For headers,
; you should configure this setting on so that VuFind reports correct user IP
; addresses, and sets permissions appropriately. CONFIGURE THIS WITH CARE! It is
; possible to spoof IP addresses, and configuring this to differentiate between
; legitimate headers from your proxy and spoofed values is critical to protecting
; your content.
;
; The setting should be an ordered, comma-separated list of headers, with optional
; colon-separated modifiers specifying behavior.
;
; Header values can be any keys in PHP's $_SERVER superglobal array; these are
; the most commonly used options:
; - HTTP_X_FORWARDED_FOR
; - HTTP_X_REAL_IP
;
; Supported behaviors (if unspecified, "single" is the default behavior):
; - first (pick the first comma-separated value; e.g. "a" in "a, b, c")
; - last (pick the last comma-separated value; e.g. "c" in "a, b, c")
; - single (enforce single values; completely ignore multi-valued headers)
;
; See also forwarded_ip_filter below for a way to filter out known IP addresses
; of internal network devices before applying first/last/single settings.
;
; When commented out or set to false, only the regular REMOTE_ADDR value will
; be used for IP detection. REMOTE_ADDR will also be used as the default value
; if none of the configured headers are populated.
;
; If you need to implement more nuanced functionality, you can extend or
; override the VuFind\Net\UserIpReader class to implement your own logic.
;
; You can use a header-modifying browser plugin to determine how your proxy
; will respond to spoofing attempts.
;
; See this wiki page for additional notes and comments:
; https://vufind.org/wiki/administration:security#proxies_and_ip_authentication
;
; The example below, if uncommented, will use X-Real-IP if found, and the
; rightmost value of X-Forwarded-For otherwise (resorting to REMOTE_ADDR only
; if no relevant X- headers are found).
;allow_forwarded_ips = "HTTP_X_REAL_IP:single,HTTP_X_FORWARDED_FOR:last"

; This setting can be used in combination with allow_forwarded_ips to prevent
; known IP addresses of internal proxies and network devices from being reported
; as end user IP addresses. You can repeat the setting for each IP address that
; you wish to exclude. The first/last/single processing parameters used by
; allow_forwarded_ips will be applied AFTER removing addresses filtered here.
;forwarded_ip_filter[] = 1.2.3.4

; Default HTTP settings can be loaded here. These values will be passed to
; the \Laminas\Http\Client's setOptions method.
[Http]
;sslcapath = "/etc/ssl/certs" ; e.g. for Debian systems
;sslcafile = "/etc/pki/tls/cert.pem" ; e.g. for CentOS systems

;timeout = 30 ; default timeout if not overridden by more specific code/settings

; Example: Using a CURL Adapter instead of the defaultAdapter (Socket); note
; that you may also need to install CURL and PHP/CURL packages on your server.
;adapter = 'Laminas\Http\Client\Adapter\Curl'

; Set curl options if required. See
; https://www.php.net/manual/en/function.curl-setopt.php for available options and
; https://github.com/curl/curl/blob/master/include/curl/curl.h for their numeric
; values.
;curloptions[52] = true

; Spelling Suggestions
;
; Note: These settings affect the VuFind side of spelling suggestions; you
; may also wish to adjust some Solr settings in solr/biblio/conf/schema.xml
; and solr/biblio/conf/solrconfig.xml.
[Spelling]
enabled = true
; Number of suggestions to display on screen. This list is filtered from
;   the number set in solr/biblio/conf/solrconfig.xml so they can differ.
limit   = 3
; Show the full modified search phrase on screen
;   rather then just the suggested word
phrase = false
; Offer expansions on terms as well as basic replacements
expand  = true
; Set the list of spellcheck dictionaries used in a Solr query. The
; available dictionaries are defined in solrconfig.xml.
; To improve performance by ignoring the more complicated 'shingle' (mini
; phrases) based dictionary, disable 'default' to use only 'basicSpell'.
; To use Solr's DirectSolrSpellChecker dictionary, enable 'direct' and
; disable the others.
; See https://solr.apache.org/guide/solr/latest/query-guide/spell-checking.html
; for configuration of solrconfig.xml spellcheck parameters.
dictionaries[] = default
dictionaries[] = basicSpell
;dictionaries[] = direct
; This setting skips spell checking for purely numeric searches; spelling
; suggestions on searches for ISBNs and OCLC numbers are not generally very
; useful.
skip_numeric = true

; These settings control what events are logged and where the information is
; stored.
;
; VuFind currently supports four logging levels: alert (severe fatal error),
; error (fatal error), notice (non-fatal warning) and debug (informational).
;
; Each logging level can be further broken down into five levels of verbosity.
; You can specify the desired level by adding a dash and a number after the
; level in the configuration string -- for example, alert-2 or error-5.
; The higher the number, the more detailed the logging messages.  If verbosity
; is not specified, it defaults to 1 (least detailed).
;
; Several logging methods are available, and each may be configured to log any
; combination of levels.
;
; You may enable multiple logging mechanisms if you want -- in fact, it is
; recommended, since the failure of one logging mechanism (i.e. database down,
; file system full) may then be reported to another.
;
; If database is uncommented, messages will be logged to the named MySQL table.
; The table can be created with this SQL statement:
; CREATE TABLE log_table ( id INT NOT NULL AUTO_INCREMENT,
;     logtime TIMESTAMP NOT NULL DEFAULT CURRENT_TIMESTAMP, ident CHAR(16) NOT NULL DEFAULT '',
;     priority INT NOT NULL DEFAULT '0', message TEXT, PRIMARY KEY (id) );
;
; If file is uncommented, messages will be logged to the named file.  Be sure
; that Apache has permission to write to the specified file!
;
; If email is uncommented, messages will be sent to the provided email address.
; Be careful with this setting: a flood of errors can easily bog down your mail
; server!
[Logging]
;database       = log_table:alert,error,notice,debug
; NOTE : Make sure the log file exists and that Apache has write permission.
; NOTE : Windows users should avoid drive letters (eg. c:\vufind) because
;        the colon will be used in the string parsing. "/vufind" will work
;file           = /var/log/vufind.log:alert,error,notice,debug
;email          = alerts@myuniversity.edu:alert-5,error-5

; Get URL from https://YOURSLACK.slack.com/apps/manage/custom-integrations
;slack = #channel_name:alert,error
;slackurl = https://hooks.slack.com/services/your-private-details
;slackname = "VuFind Log" ; username messages are posted under
; You can also use the Slack settings to hook into Discord:
; - Get your url from Server Settings > Webhooks
; - Add /slack to the end of your url for Slack-compatible messages
; https://discordapp.com/developers/docs/resources/webhook#execute-slackcompatible-webhook

; You can use Office365 webhooks to send messages to a Microsoft Team channel.
; In the "Connectors" setting on a channel, you can add "Incoming Webhook." This
; will provide a URL that you can paste into the office365_url setting.
; If you are concerned about rate limits, you might also wish to set up the
; VuOwma message aggregator; see https://github.com/FalveyLibraryTechnology/VuOwma
;office365_url = "https://outlook.office.com/webhook/xxx/IncomingWebhook/yyy"
; This setting controls the error levels that will be logged to Office365; if
; commented out, Office365 logging will be disabled
;office365 = alert,error
; This setting controls the title on the messages displayed in Office365:
;office365_title = "VuFind Log"

; Specify a reference id to inject in all log messages, for use later in querying
; the logs.  See https://docs.laminas.dev/laminas-log/processors/#referenceid.
; May be useful in tracking excessive use violations of licensed content.
; - Default, false, includes no reference id.
; - 'username' logs the currently logged-in username, if there is one.
;reference_id = false

; This section can be used to specify a "parent configuration" from which
; the current configuration file will inherit.  You can chain multiple
; configurations together if you wish.
[Parent_Config]
; Use one of the three options below to specify a parent configuration. Only one
; option can be used at the same time.
; Full path to parent configuration file:
;path = /usr/local/vufind/application/config/config.ini
; Path to parent configuration file (relative to the location of this file):
;relative_path = ../parentconfig/config.ini
; Use the config from the parent directory specified in DirLocations.ini
;use_parent_dir = true

; A comma-separated list of config sections from the parent which should be
; completely overwritten by the equivalent sections in this configuration;
; any sections not listed here will be merged on a section-by-section basis.
;override_full_sections = "Languages,AlphaBrowse_Types"

; This setting is for allowing arrays to be merged with the values of their parents
; arrays. If override_full_sections is set for a section the arrays will always be
; overridden.
; For legacy reasons merging of arrays is disabled by default.
;merge_array_settings = false

; This section controls which language options are available to your users.
; If you offer more than one option, a control will appear in the user
; interface to allow user selection.  If you only activate one language,
; the control will be hidden.
;
; The name of each setting below (i.e. en, de, fr) is a language code and
; corresponds with one of the translation files found in the web/lang
; directory.  The value of each setting is the on-screen name of the language,
; and will itself be subject to translation through the language files!
;
; Enable "debug" to see the keys of the translation instead of a translation.
; This can be helpful in development environments but should be deactivated
; in production.
;
; The order of the settings is significant -- they will be displayed on screen
; in the same order they are defined here.
;
; Be sure that this section includes the default language set in the [Site]
; section above.
[Languages]
;debug       = "Debug"
en          = "English"              ; American spellings
;en-gb       = "English"              ; British spellings
de          = "German"
es          = "Spanish"
fr          = "French"
it          = "Italian"
ja          = "Japanese"
nl          = "Dutch"
;nl-be       = "Flemish Dutch"
pt          = "Portuguese"
pt-br       = "Brazilian Portugese"
zh-cn       = "Simplified Chinese"
zh          = "Chinese"
tr          = "Turkish"
he          = "Hebrew"
ga          = "Irish"
cy          = "Welsh"
el          = "Greek"
ca          = "Catalan"
eu          = "Basque"
ru          = "Russian"
cs          = "Czech"
fi          = "Finnish"
sv          = "Swedish"
pl          = "Polish"
da          = "Danish"
sl          = "Slovene"
ar          = "Arabic"
bn          = "Bengali"
gl          = "Galician"
vi          = "Vietnamese"
hr          = "Croatian"
hi          = "Hindi"
hy          = "Armenian"
uk          = "Ukrainian"
se          = "Northern Sámi"
mn          = "Mongolian"
mi          = "Maaori"

; This section contains special cases for languages such as right-to-left support
[LanguageSettings]
; Comma-separated list of languages to display in right-to-left mode
rtl_langs = "ar,he"

; This section controls the behavior of the Browse module.  The result_limit
; setting controls the maximum number of results that may display in any given
; result box on the Browse screen.  You can set to -1 for no limit; however,
; setting a very high (or no) limit may result in "out of memory" errors if you
; have a large index!
[Browse]
result_limit    = 100

; These settings can be used to turn specific browse types on or off; the order
; of the settings in the configuration below will also control the order of the
; options displayed in the web interface:
tag             = true      ; allow browsing of Tags
dewey           = false     ; allow browsing of Dewey Decimal call numbers
lcc             = true      ; allow browsing of LC call numbers
author          = true      ; allow browsing of authors
topic           = true      ; allow browsing of subject headings
genre           = true      ; allow browsing of genre subdivisions
region          = true      ; allow browsing of region subdivisions
era             = true      ; allow browsing of era subdivisions

; You can use this setting to change the default alphabet provided for browsing:
;alphabet_letters = "ABCDEFGHIJKLMNOPQRSTUVWXYZ"
; Uncomment to sort lists alphabetically (instead of by popularity); note that
; this will not changed the values returned -- you will still get only the
; <result_limit> most popular entries -- it only affects display order.
;alphabetical_order = true

; This section is used to configure bulk actions.
[BulkActions]
; Set the limit of items for each action. Set 0 to disable the action and hide the button.
; Depending on your setup you may be able to increase the limits or have to decrease them
; for the actions to work properly. limits["default"] is used for all actions that do not have
; a limit themselves.
limits["default"] = 100
limits["email"] = 100
limits["export"] = 100
limits["print"] = 100
limits["saveCart"] = 100
limits["delete"] = 100

; This section controls the availability of export methods.
;
; Each entry may be a comma-separated list of contexts in which the export
; option will be presented. Valid options:
;
; bulk - Included in batch export contexts
; record - Included in single-record export contexts
;
; If you simply set a field to true, only "record" mode will be enabled.
; If you set a field to false, all export contexts will be disabled.
;
; Note that some options may be disabled for records that do not support them,
; regardless of the setting chosen here.  You can edit the separate export.ini
; file to add new export formats and change the behavior of existing ones.
[Export]
RefWorks = "record,bulk"
EndNote = "record,bulk"
EndNoteWeb = "record,bulk"
MARC = false
MARCXML = false
RDF = false
BibTeX = false
RIS = false

[BulkExport]
; Export behavior to use when no bulkExportType setting is found in the matching
; format section of export.ini; default is 'link' if not overridden below. See
; export.ini for more details on available options.
;defaultType = download

; This section controls how item status information is presented in search results.
[Item_Status]
; Usually, there is only one location or call number for each item; however, when
; multiple values are found, there are several possible behaviors:
;     first = display the first value found, ignore the rest
;     all   = show all of the values found, separated by commas
;     msg   = show a message like "Multiple Call Numbers" or "Multiple Locations"
;     group = show availability statuses for each location on a separate line,
;             followed by callnumber information (valid for multiple_locations only)
multiple_call_nos = first
multiple_locations = msg

; If your ILS driver supports services, VuFind will display a more detailed
; availability message. This setting may be used to indicate that one particular
; status is preferred over all others and should be displayed by itself when
; found. This is useful because some drivers will always provide both "loan" and
; "presentation" services, but most users will only care about "loan" (since in-
; library use is implied by the ability to borrow an item). Set this to false to
; always display all services.
preferred_service = "loan"

; Show the full location, call number, availability for each item.
; You can customize the way each item's status is displayed by overriding the
; ajax/status-full.phtml template.
; When enabled, this causes the multiple_call_nos, multiple_locations and
; preferred_service settings to be ignored.
show_full_status = false

; You can set this to the name of an alphabetic browse handler (see the
; [AlphaBrowse_Types] section) in order to link call numbers displayed on the
; holdings tab and in status messages to a specific browse list. Set to false
; to disable call number linking.
callnumber_handler = false

; Load settings for result list. If you set "load_batch_wise" to true the statuses of multiple
; records will be loaded batch wise. Otherwise each status will be loaded asynchronously.
; Set "load_observable_only" to true if you want the statuses of the records only to be loaded
; when they are visible. Otherwise all statuses of the records on the page will be loaded.
load_batch_wise = true
load_observable_only = true

; If set to true, the item status display will include additional holdings text fields.
; This option will only take effect when show_full_status is also set to true.
include_holdings_text_fields = true

; The set of additional holdings text fields shown in the item status display. If not
; set explicitly, the default is to show all fields defined in holdings_text_fields[].
;displayed_holdings_text_fields[] = 'holdings_notes'
;displayed_holdings_text_fields[] = 'summary'


; This section controls the behavior of the Record module.
[Record]
; Set this to true in order to enable "next" and "previous" links to navigate
; through the current result set from within the record view.
next_prev_navigation = false

; Set this to true in order to enable "first" and "last" links to navigate
; through the content result set from within the record view. Note, this
; may cause slow behavior with some installations. The option will only work
; when next_prev_navigation is also set to true.
first_last_navigation = false

; Set this to true if you want to display the permanent link option in the toolbar.
permanent_link = true

; Setting this to true will cause VuFind to skip the results page and
; proceed directly to the record page when a search has only one hit.
jump_to_single_search_result = false

; You can enable this setting to show links to related MARC records using certain
; 7XX fields. Just enter a comma-separated list of the MARC fields that you wish
; to make use of.
;marc_links = "760,762,765,767,770,772,773,774,775,776,777,780,785,787"
; In the marc_links_link_types enter the fields you want the module to use to
; construct the links. The module will run through the link types in order
; until it finds one that matches. If you don't have id numbers in the fields,
; you can also use title to construct a title based search. id represents a raw
; bib id, dlc represents an LCCN.  Default setting:
;marc_links_link_types = id,oclc,dlc,isbn,issn,title
; Set use_visibility_indicator to false if you want to show links that are marked as
; "Do not show" in the MARC record (indicator 1). Otherwise, these links will be
; suppressed. (Default = true)
;marc_links_use_visibility_indicator = false

; When displaying publication information from 260/264, this separator will be
; placed between repeating subfield values (default is to rely on existing ISBD
; punctuation, but this can be used when ISBD punctuation is absent (e.g. ", ").
;marcPublicationInfoSeparator = " "

; If you have a custom index, you might want to change the field where the full
; MARC record is supposed to be. The field will be checked and ignored, if it is
; not a valid index field or does not exist in the record or index schema.
; If you have multiple fields with MARC content, you may add all of them
; by using a comma sepated list. The first field is the preferred one, if it does not
; exist, the next ones are taken.
; (Default = "fullrecord")
preferredMarcFields = "fullrecord"

; When displaying publication information from 260/264, this can be set to true
; to make 264 information completely replace 260 information. Default is false,
; which will display information from 260 AND 264 when both fields are populated.
; Note that this only affects display, not indexing; both fields will always be
; made searchable.
;replaceMarc260 = false

; Set the URI-pattern of the server which serves the raw Marc-data. (see
; https://vufind.org/wiki/configuration:remote_marc_records for more information
; on how to set up a remote service for raw Marc-data)
;remote_marc_url = http://127.0.0.1/%s

; You can use this setting to hide holdings information for particular named locations
; as returned by the catalog.
hide_holdings[] = "World Wide Web"

; This array controls which Related modules are used to display sidebars on the
; record view page.
;
; Available options:
;    Channels - Display links to channels of content related to record
;    Bookplate - Display a bookplate image or something similar
;    MoreByAuthorSolr - Display books from the Solr index matching the current
;                       record's primary author.
;    Similar - Similarity based on Solr lookup
;    WorldCat2Similar - Similarity based on WorldCat v2 lookup
related[] = "Similar"
;related[] = "MoreByAuthorSolr"

; The following settings are for the related Bookplate module. They can be
; enabled here by uncommenting below or from another config file of your choice.
; To add them to another config file just pass the .ini file name and section
; where they are found to the related module like so:
;related[] = "Bookplate:Filename:Section"

; How many items are displayed on the similar items carousel record tab.
; Default is 40.
;similar_carousel_items = 40

; URLs for bookplates if enabled. The following tokens can be used:
;   %%img%% - image name, partial image name or full URL.
;   %%thumb%% - thumbnail image name, partial thumbnail image name or full URL.
; If you index the entire path to bookplate images, you will only need to use
; the token, e.g. bookplate_full = %%img%%, otherwise you can build URLs similar
; to the ones below.
;bookplate_full = https://your-institution.edu/bookplates/%%img%%-full.jpg
;bookplate_thumb = https://your-institution.edu/bookplates/%%thumb%%-thumb.jpg

; Data field with an array of image titles, parallel with bookplate_images_field.
; Is required for alt text, even if bookplate_display_title is set to false.
;bookplate_titles_field = "donor_str_mv"

; Data field with an array of strings that represent the unique parts of image names,
; or full URLs to images, parallel with bookplate_titles_field.
;bookplate_images_field = "donor_code_str_mv"

; Data field with an array of strings that represent the unique parts of thumbnail
; image names or full URLs to thumbnail images, parallel with bookplate_titles_field.
;bookplate_thumbnails_field = "donor_code_str_mv"

; Display bookplate titles below bookplate images
;bookplate_display_title = true

; This setting controls which citations are available; set to true for all supported
; options (default); set to false to disable citations; set to a comma-separated list
; to activate only selected formats (available options: APA, Chicago, MLA). The
; comma-separated list option may also be used to customize citation display order.
;citation_formats = APA,Chicago,MLA

; Only display x number of subjects in the bib display on the full record by default.
; Additional subjects are hidden by default and expandable via a "more..." button.
; Enable by setting to a number, e.g. 3, to display 3 subjects and hide the rest.
;subjectLimit = false
; Only display x number of items in the holdings tab on the full record by default.
; Additional items are hidden by default and expandable via a "more..." button.
; Enable by setting to a number, e.g. 3, to display 3 items and hide the rest.
;holdingsItemLimit = false

; Whether to always display the index fields in staff view (i.e. also for MARC
; records). Default is false.
;alwaysDisplayIndexRecordInStaffView = false

; Embed schema.org RDFa metadata into record displays?
includeSchemaOrgMetadata = true

; This setting controls the display order of subject headings from MARC records.
; If set to "record" (the default) it will retain the order of headings from the MARC record.
; If set to "numerical", it will sort numerically by MARC tag.
;marcSubjectHeadingsSort = "numerical"

; The following two sections control the Alphabetic Browse module.
[AlphaBrowse]
; This setting controls how many headings are displayed on each page of results:
page_size = 20

; How many headings to show before the match (or the spot where the match
; would have been found). Default is 0 for backwards compatibility.
rows_before = 0

; For topic browse, controls the separator to place between terms when
; displaying topic headings.  Defaults to " > " if not set.
;topic_browse_separator = " > "

; highlight the match row (or spot where match would have been)? default false
highlighting = false

; AlphaBrowse results are not subject to dynamic filtering. If you have default
; filters defined in searches.ini, you most likely will want to disable them when
; users navigate from browse results to search results, to ensure that the result
; count is consistent between the browse listing and the search listing. However,
; in the rare situation that you have configured default filters that BROADEN
; rather than NARROW search results, you will likely want to change this setting
; to false to avoid inconsistencies.
bypass_default_filters = true

; SEE ALSO: the General/includeAlphaBrowse setting in searchbox.ini, for including
; alphabrowse options in the main search drop-down options.

; This section controls the order and content of the browse type menu in the
; Alphabetic Browse module.  The key is the browse index to use, the value is the
; string to display to the user (subject to translation).

[AlphaBrowse_Types]
topic = "By Topic"
author = "By Author"
title = "By Title"
lcc = "By Call Number"
;dewey = "By Call Number"

; This section controls the return of extra columns for the different browses.
; The key is the browse index, the value is a colon-separated string of extra
; Solr fields to return for display to the user.
; Values should be in translation file as browse_value.
[AlphaBrowse_Extras]
title = "author:format:publishDate"
lcc = title
dewey = title

; This section allows you to configure the values used for Cryptography.
[Security]
; HMACkey can be set to any value you like and should never be shared.  It is used
; to prevent users from tampering with certain URLs (for example, "place hold" form
; submissions)
HMACkey = mySuperSecretValue

; When encrypting/decrypting data, should we use the legacy Laminas version of the
; pbkdf2 algorithm (true, for backward compatibility with data from previous releases)
; or should we use the native PHP version of the algorithm (false).
;
; If you change this value, you should re-encrypt all of your data by changing your
; encryption key via the util/switch_db_hash command line utility.
legacyPbkdf2 = true

; This section sets global defaults for caches; file caching is used by default.
; A custom directory for caching can be defined by the environment variable
; VUFIND_CACHE_DIR (see httpd-vufind.conf). The default location is inside the
; local settings directory.
[Cache]
; Uncomment the following line to disable all caching
;disabled = true
; Set time to live value for caches (in seconds), 0 means maximum possible.
;ttl = 0
; Override umask for cache directories and files.
;umask = 022
; Permissions for framework-created cache directories and files, subject to umask
; Default dir_permission seems to be 0700.
;dir_permission = 0700
; Default file_permission seems to be 0600.
;file_permission = 0600

; The following Cache_ sections are empty. You can use them to override the
; default settings from the [Cache] section in the given context if necessary.
[Cache_GoogleCover]
[Cache_OrbCover]

; This section controls the caching downloader that can cache files retrieved with HTTP.
[CachingDownloader]
; Uncomment the following line to disable all caching in the CachingDownloader. This overrides any settings in [Cache]
; and [Cache_*] sections. Default is false.
;disabled = true

; This section controls the "Collections" module -- the special view for records
; that represent collections, and the mechanism for browsing these records.
[Collections]
; Control whether or not the collections module is enabled in search results.
; If set to true any search results which are collection level items will
; link to the respective collections page rather than the record page
; (default = false).
;collections = true
; Control default tab of Collection view (default = CollectionList); see also
; CollectionTabs.ini.
;defaultTab = CollectionList
; This controls where data is retrieved from to build the Collections/Home page.
; It can be set to Index (use the Solr index) or Alphabetic (use the AlphaBrowse
; index). Index is subject to "out of memory" errors if you have many (150000+)
; collections; Alphabetic has no memory restrictions but requires generation of
; a browse index using the index-alphabetic-browse tool.  (default = Index)
;browseType = Index
; This string is the delimiter used between title and ID in the hierarchy_browse
; field of the Solr index.  Default is "{{{_ID_}}}" but any string may be used;
; be sure the value is consistent between this configuration and your indexing
; routines.
;browseDelimiter = "{{{_ID_}}}"
; This controls the page size within the Collections/Home page (default = 20).
;browseLimit = 20
; List of record routes that are converted to collection routes (used to map
; route names when a record identifies itself as a collection and the collections
; setting above is true).
route[record] = collection
route[search2record] = search2collection

; This section addresses hierarchical records in the Solr index
[Hierarchy]
; Name of hierarchy driver to use if no value is specified in the hierarchytype
; field of the Solr index.
driver = Default
; Should we display hierarchy trees? (default = false)
;showTree = true
; "Search within trees" can be disabled here if set to "false" (default = true)
search = true
; You can limit the number of search results highlighted when searching the tree;
; a limit is recommended if you have large trees, as otherwise large numbers of
; results can cause performance problems.  If treeSearchLimit is -1 or not set,
; results will be unlimited.
treeSearchLimit = 100
; Whether hierarchy fields are used for linking between container records and their
; children (default = false). This is an alternative to the full collections support
; (see the [Collections] section), so only one of them should be enabled
; at a time e.g. unless custom record drivers are used. When using this setting,
; you may also wish to enable the ComponentParts tab in RecordTabs.ini.
;simpleContainerLinks = true
; If true, throw an exception if hierarchy parent and sequence data is out of sync.
validateHierarchySequences = true
; Uncomment to hide tree record preview if display width is too narrow
;hide_preview_in_narrow_displays = true

; This section will be used to configure the feedback module.
; Set "tab_enabled" to true in order to enable the feedback module.
; Forms are configured in FeedbackForms.yaml
[Feedback]
;tab_enabled       = true

; Default values for form recipient and email subject, if not overridden for a
; specific form in FeedbackForms.yaml
;recipient_email   = "feedback@myuniversity.edu"
;recipient_name    = "Your Library"
;email_subject     = "VuFind Feedback"

; This is the information for where feedback emails are sent from.
;sender_email      = "noreply@vufind.org"
;sender_name       = "VuFind Feedback"

; With the following settings you can block or ignore feedback from SPAM email
; addresses. Blocked emails will result in an error message, while ignored emails
; will appear as if the message was sent so as to not give a hint to the SPAM
; sender about it.
; Each entry can be a partial email address (such as "@baddomain.com") or a regular
; expression when surrounded by slashes (e.g. "/^(foo|bar)@baddomain\.com/").
;ignored_senders[] = "@baddomain.com"
;ignored_senders[] = "@otherbaddomain.com"
;blocked_senders[] = "/^(itchy|scratchy)@dontwantfeedbackfrom\.com/"

; Note: for additional details about stats (including additional notes on Google
; Analytics and Matomo/Piwik), look at the wiki page:
;     https://vufind.org/wiki/configuration:usage_stats
;
; Uncomment this section and provide your Container ID key to enable Google Tag Manager.
; For information on installing GTM and identifying your GTM Container ID, see:
; https://support.google.com/tagmanager/answer/6103696
;[GoogleTagManager]
;gtmContainerId = "GTM-1234567"

; Uncomment this section and provide your API key to enable Google Analytics.
;[GoogleAnalytics]
;apiKey = "mykey"
; Options to pass to the ga() function's create call; if omitted, defaults to
; 'auto'. The example below can be uncommented to work around a common problem
; with browsers complaining about problems with the samesite attribute. Note
; that the value of this setting must be valid Javascript code, so be careful
; about quoting and escaping.
;create_options_js = "{cookie_flags: 'max-age=7200;secure;samesite=none'}"

; Matomo analytics version 4 and later (for version 3 and earlier, use Piwik section
; below):
; Uncomment this section and provide your Matomo server address and site id to enable
; Matomo analytics.
[Matomo]
;url = "http://server.address/matomo/"
;site_id = 1
; Uncomment and modify the following settings to track additional information about
; searches and displayed records with Matomo's custom dimensions. Each entry maps an
; information field to a custom dimension. The list of settings below contains all
; the fields available. Note that you may need to increase the custom dimensions
; limit in Matomo to track all the information needed (see the custom dimensions
; configuration page in Matomo for more information).
;custom_dimensions[Facets] = 1
;custom_dimensions[FacetTypes] = 2
;custom_dimensions[SearchType] = 3
;custom_dimensions[SearchBackend] = 4
;custom_dimensions[Sort] = 5
;custom_dimensions[Page] = 6
;custom_dimensions[Limit] = 7
;custom_dimensions[View] = 8
;custom_dimensions[RecordFormat] = 9
;custom_dimensions[RecordData] = 10
;custom_dimensions[RecordInstitution] = 11
;custom_dimensions[Context] = 12
; Uncomment the following setting to track additional information about searches
; and displayed records with Matomo's custom variables. Matomo recommends using
; custom dimensions instead, but you can choose to use either or both.
; Note: To use custom variables you must reconfigure Matomo by making sure that the
; Custom Variables plugin is enabled, switching to Matomo's root directory and
; running this command to raise the default limit of custom variables from 5 to 10:
; ./console customvariables:set-max-custom-variables 10
;custom_variables = true
; By default, searches are tracked using the format "Backend|Search Terms."
; If you need to differentiate searches coming from multiple VuFind instances using
; a shared site_id, you can set the searchPrefix to add an additional prefix to
; the string, for example "SiteA|Backend|Search Terms." Most users will want to
; leave this disabled.
;searchPrefix = "SiteA|"
; Uncomment the following setting to disable cookies for privacy reasons.
; see https://matomo.org/faq/general/faq_157/ for more information.
;disableCookies = true

; Piwik and Matomo 3.x (for Matomo version 4 and later, use Matomo section above):
; The Piwik product has been renamed to Matomo, but for backward compatibility,
; the terminology has not yet been changed in VuFind. Uncomment this section and
; provide your Matomo or Piwik server address and site id to enable Matomo/Piwik
; analytics. Note: VuFind's Matomo/Piwik integration uses several custom variables;
; to take advantage of them, you must reconfigure Matomo/Piwik by switching
; to its root directory and running this command to raise a default limit:
; ./console customvariables:set-max-custom-variables 10
[Piwik]
;url = "http://server.address/piwik/"
;site_id = 1
; Uncomment the following setting to track additional information about searches
; and displayed records with Matomo/Piwik's custom variables
;custom_variables = true
; By default, searches are tracked using the format "Backend|Search Terms."
; If you need to differentiate searches coming from multiple VuFind instances using
; a shared site_id, you can set the searchPrefix to add an additional prefix to
; the string, for example "SiteA|Backend|Search Terms." Most users will want to
; leave this disabled.
;searchPrefix = "SiteA|"
; Uncomment the following setting to disable cookies for privacy reasons.
; see https://matomo.org/faq/general/faq_157/ for more information.
;disableCookies = true

; Uncomment portions of this section to activate tabs in the search box for switching
; between search modules. Keys are search backend names, values are labels for use in
; the user interface (subject to translation). If you need multiple tabs for a single
; backend, append a colon and a suffix to each backend name (e.g. Solr:main) and add
; the filters in the [SearchTabsFilters] section.
[SearchTabs]
;Solr = Catalog
;Summon = Summon
;WorldCat2 = WorldCat
;Solr:filtered = "Catalog (Main Building Books)"
;EDS = "EBSCO Discovery Service"
;EIT = "EBSCO Integration Toolkit"
;Primo = "Primo Central"

; Add any hidden filters in this section for search tab specific filtering
[SearchTabsFilters]
;Solr:filtered[] = 'building:"main library"'
;Solr:filtered[] = "format:book"

; You can bind a permission to a search tab in this section.
; This controls to whom the tab should be displayed.
; Use the format tabName = permission. The permission should be configured
; in permissions.ini (who should see the tab)
; and permissionBehavior.ini (what should be displayed instead of the tab).
; Note that this ONLY controls whether or not the tab is displayed; if you wish to
; restrict actual searching, you will also need to make sure that the relevant
; controller(s) are blocking access using the same named permission.
[SearchTabsPermissions]
;EIT = access.EITModule
;Primo = access.PrimoModule

; This section contains additional settings impacting Search Tabs behavior.
[SearchTabsSettings]
; If set to true, result counts will be displayed next to inactive tabs (by performing
; searches in the background using AJAX). Default = false.
;show_result_counts = false

; Uncomment portions of this section to label searches from particular sources in the
; search history display.  Keys are search backend names, values are labels for use in
; the user interface (subject to translation).
[SearchHistoryLabels]
;Solr = Catalog
;Summon = Summon
;WorldCat2 = WorldCat
;SolrWeb = "Library Website"
;EDS = "EBSCO Discovery Service"

; Activate Captcha validation on select forms
; VuFind can use Captcha validation to prevent bots from using certain actions of
; your instance.
;[Captcha]
; Valid type values:
; - dumb (ask the user to reverse a random string; only recommended for testing)
; - figlet (generate a text-based message for the user to interpret; DEPRECATED --
;   will be removed in release 11.0)
; - image (generate a local image for the user to interpret)
; - interval (allow an action after a specified time has elapsed from session start
;   or previous action)
; - recaptcha (use Google's ReCaptcha service)
; If multiple values are given, the user will be able to pick their favorite.
; See below for additional type-specific settings.
;types[] = recaptcha

; The "forms" setting controls the contexts in which CAPTCHA will be presented. It
; can be either a comma-separated list of forms, or "*" to display CAPTCHA on all
; supported forms. Valid forms values:
;       changeEmail, changePassword, email, feedback, newAccount, passwordRecovery,
;       sms, userComments
; Note: when "feedback" is active, Captcha can be conditionally disabled on a
;       form-by-form basis with the useCaptcha setting in FeedbackForms.yaml.
;forms = *

; Figlet options, see:
;      https://docs.laminas.dev/laminas-captcha/adapters/#laminascaptchafiglet
;figlet_length = 8

; Image options, see:
;      https://docs.laminas.dev/laminas-captcha/adapters/#laminascaptchaimage
;image_length = 8
;image_width = 200
;image_height = 50
;image_fontSize = 24
;image_dotNoiseLevel = 100
;image_lineNoiseLevel = 5

; Interval options:
; Minimum interval between actions (seconds, default is 60):
;action_interval = 60
; Minimum time between session start and first action (seconds, default is
; action_interval):
;time_from_session_start = 0

; See http://www.google.com/recaptcha for more information on reCAPTCHA and to
; create keys for your domain. Make sure that SSL settings are correct in the
; [Http] section, or your Captcha may not work.
;recaptcha_siteKey  = "get your reCaptcha key at"
;recaptcha_secretKey = "https://www.google.com/recaptcha/admin/create"
; Use recaptcha_secretKey_file to load the secret from another file instead of including it directly in this configuration.
;recaptcha_secretKey_file = /path/to/secret
; Valid theme values: dark, light
;recaptcha_theme      = light

; This section can be used to display default text inside the search boxes, useful
; for instructions. Format:
;
; backend = Placeholder text
;
; You can use a "default" setting if you want a standard string displayed across
; all backends not otherwise specified. You can qualify backend names with a
; colon-delimited suffix if you wish to use special placeholders in combination
; with filtered search tabs (see [SearchTabsFilters] above).
[SearchPlaceholder]
;default = "Enter search terms here..."
;Solr = "Search the catalog"
;Solr:filtered = "Search the filtered catalog"
SolrReserves = reserves_search_placeholder
;Summon = "Search Summon"

; This section controls VuFind's social features.
[Social]
; Comments may be "enabled" or "disabled" (default = "enabled")
comments = enabled
; Whether rating is enabled (true or false, default is false)
rating = false
; Whether the user is allowed to remove a rating (true or false, default is true)
remove_rating = true
; Favorite lists may be "enabled", "disabled", "public_only" or "private_only"
; (default = "enabled")
; The public_only/private_only settings restrict the type of list users may
; create. If you change this to a more restrictive option, it is your responsibility
; to update the user_list database table to update the status of existing lists.
lists = enabled
; The following two settings are equivalent to default_limit / limit_options in
; searches.ini, but used to control the page sizes of lists of favorites:
lists_default_limit   = 20
;lists_limit_options   = 10,20,40,60,80,100
; If multi page selection is activated one can select elements on one page in the favorite list
; and the elements will stay selected when switching to another page.
multi_page_favorites_selection = true
; Choose which type of select_all checkbox should be shown in the favorite list.
; on_page - selects all elements on the current page
; global - selects all elements of the current list (only works if multi page selection is enabled)
; both - shows on_page and global (only works if multi page selection is enabled)
; none - disable select_all checkboxes
checkbox_select_all_favorites_type = both
; This section controls what happens when a record title in a favorites list
; is clicked. VuFind can either embed the full result directly in the list using
; AJAX or can display it at its own separate URL as a full HTML page.
; See the [List] section of searches.ini for all available options.
lists_view=full
; Tags may be "enabled" or "disabled" (default = "enabled")
; When disabling tags, don't forget to also turn off tag search in searches.ini.
tags = enabled
; User list tags may be "enabled" or "disabled" (default = "disabled")
listTags = disabled
; This controls the maximum length of a single tag; it should correspond with the
; field size in the tags database table.
max_tag_length = 64
; This controls whether tags are case-sensitive (true) or always forced to be
; represented as lowercase strings (false -- the default).
case_sensitive_tags = false
; If this setting is set to false, users will not be presented with a search
; drop-down or advanced search link when searching/viewing tags. This is recommended
; when using a multi-backend system (e.g. Solr + Summon + WorldCat2). If set to
; true, the standard Solr search options and advanced search link will be shown
; in the tag screens; this is recommended when using a Solr-only configuration.
show_solr_options_in_tag_search = false

; This section defines the sort options available in the favorites list.
; Values on the left of the equal sign are either the reserved term "last_saved"
; for the date a resource was last saved to a list or the "title", "author" or
; "year" column of the resource table;
[List_Sorting]
title = sort_title
author = sort_author
year DESC = sort_year
year = sort_year_asc
last_saved DESC = sort_saved
last_saved = sort_saved_asc

; These settings control VuFind's APIs.
; See https://vufind.org/wiki/development:apis for more information.
[API]
; Description of the API displayed in the OpenAPI specification and Swagger UI
; (may contain Markdown, see https://spec.commonmark.org/):
description = "The REST API provides access to search functions and records contained in the search index."
; URL pointing to a Terms of Service page (optional, default is none):
;termsOfServiceUrl = "https://something"

[Sorting]
; By default, VuFind sorts text in a locale-agnostic way; if this setting is
; turned on, the current user-selected locale will impact sort order.
;use_locale_sorting = true

; Data retrieved from records is escaped by default, on the assumption that it does not contain HTML.
; This section can be used to allow limited HTML in specific contexts; set values to true to allow HTML,
; and leave false to escape content. The keys represent data context arguments sent to the
; escapeOrCleanHtml view helper. Some examples are shown below, but the list may not be
; comprehensive; you can also define your own custom contexts for use in local templates.
; Note that enabling HTML will only affect record drivers, summary handlers etc. that have HTML support enabled.
; See http://htmlpurifier.org/ for more information about the purifier.
; See also \VuFind\View\Helper\Root\CleanHtmlFactory for additional information.
[Allowed_HTML_Contexts]
; Record title
;title = false
; Record alternative titles
;title-alt = false
; Record summary
;summary = false

; \VuFind\View\Helper\Root\CleanHtmlFactory defines the defaults for HTML elements allowed in different
; rendering contexts (e.g. default, heading or link). You can customize the defaults by setting the
; context-specific list of allowed elements below.
[HTML_Rendering_Contexts]
;allowed_elements[default] = ""
;allowed_elements[heading] = "a,b,br,em,i,span,strong,sub,sup,u"
;allowed_elements[link] = "abbr,acronym,b,bdo,big,br,cite,dfn,em,i,img,q,samp,small,span,strong,sub,sup,var"<|MERGE_RESOLUTION|>--- conflicted
+++ resolved
@@ -182,17 +182,13 @@
 ; features (such as display of hierarchies).
 nonJavascriptSupportEnabled = false
 ; Generator value to display in an HTML header <meta> tag:
-<<<<<<< HEAD
-generator = "VuFind 10.1.4"
+generator = "VuFind 10.2.0"
 ; The following setting can be set to true in case extended HTML attribute
 ; escaping is needed. Default is false. Extended escaping is slower and
 ; results in larger HTML responses than normal escaping, so this setting
 ; should normally be left disabled, but must be enabled if there are unquoted
 ; HTML attributes in local templates.
 ;extendedHtmlAttributeEscaping = false
-=======
-generator = "VuFind 10.2.0"
->>>>>>> 04676274
 
 ; This section allows you to configure the mechanism used for storing user
 ; sessions.  Available types: File, Memcache, Database, Redis.
