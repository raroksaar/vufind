/*global VuFind */

var hierarchyID, recordID, htmlID, hierarchyContext, hierarchySettings;

/* Utility functions */
function htmlEncodeId(id) {
  return id.replace(/\W/g, "-"); // Also change Hierarchy/TreeRenderer/JSTree.php
}
function html_entity_decode(string) {
  var hash_map = {
    '&': '&amp;',
    '>': '&gt;',
    '<': '&lt;'
  };
  var tmp_str = string.toString();

  for (var symbol in hash_map) {
    if (hash_map.hasOwnProperty(symbol)) {
      var entity = hash_map[symbol];
      tmp_str = tmp_str.split(entity).join(symbol);
    }
  }
  tmp_str = tmp_str.split('&#039;').join("'");

  return tmp_str;
}

function getRecord(id) {
  $.ajax({
    url: VuFind.path + '/Hierarchy/GetRecord?' + $.param({id: id}),
    dataType: 'html'
  })
  .done(function getRecordDone(response) {
    $('#tree-preview').html(html_entity_decode(response));
    // Remove the old path highlighting
    $('#hierarchyTree a').removeClass("jstree-highlight");
    // Add Current path highlighting
    var jsTreeNode = $(":input[value='" + id + "']").parent();
    jsTreeNode.children("a").addClass("jstree-highlight");
    jsTreeNode.parents("li").children("a").addClass("jstree-highlight");
  });
}

function changeNoResultLabel(display) {
  if (display) {
    $("#treeSearchNoResults").removeClass('hidden');
  } else {
    $("#treeSearchNoResults").addClass('hidden');
  }
}

function changeLimitReachedLabel(display) {
  if (display) {
    $("#treeSearchLimitReached").removeClass('hidden');
  } else {
    $("#treeSearchLimitReached").addClass('hidden');
  }
}

var searchAjax = false;
function doTreeSearch() {
  $('#treeSearchLoadingImg').removeClass('hidden');
  var keyword = $("#treeSearchText").val();
  if (keyword.length === 0) {
    $('#hierarchyTree').find('.jstree-search').removeClass('jstree-search');
    var tree = $('#hierarchyTree').jstree(true);
    tree.close_all();
    tree._open_to(htmlID);
    $('#treeSearchLoadingImg').addClass('hidden');
  } else {
    if (searchAjax) {
      searchAjax.abort();
    }
    searchAjax = $.ajax({
      url: VuFind.path + '/Hierarchy/SearchTree?' + $.param({
        lookfor: keyword,
        hierarchyID: hierarchyID,
        type: $("#treeSearchType").val()
      }) + "&format=true"
    })
    .done(function searchTreeAjaxDone(data) {
      if (data.results.length > 0) {
        $('#hierarchyTree').find('.jstree-search').removeClass('jstree-search');
        var jstree = $('#hierarchyTree').jstree(true);
        jstree.close_all();
        for (var i = data.results.length; i--;) {
          var id = htmlEncodeId(data.results[i]);
          jstree._open_to(id);
        }
        for (var j = data.results.length; j--;) {
          var tid = htmlEncodeId(data.results[j]);
          $('#hierarchyTree').find('#' + tid).addClass('jstree-search');
        }
        changeNoResultLabel(false);
        changeLimitReachedLabel(data.limitReached);
      } else {
        changeNoResultLabel(true);
      }
      $('#treeSearchLoadingImg').addClass('hidden');
    });
  }
}

function scrollToClicked() {
  // Scroll to the current record
  var hTree = $('#hierarchyTree');
  hTree.animate({
    scrollTop: $('.jstree-clicked').offset().top - hTree.offset().top + hTree.scrollTop() - 50
  }, 1000);
}

function hideFullHierarchy() {
  var $selected = $('.jstree-clicked');
  // Hide all nodes
  $('#hierarchyTree li').hide();
  // Show the nodes on the current path
  $selected.show().parents().show();
  // Show the nodes below the current path
  $selected.find("li").show();
}

function buildJSONNodes(xml) {
  var jsonNode = [];
  $(xml).children('item').each(function xmlTreeChildren() {
    var content = $(this).children('content');
    var id = content.children("name[class='JSTreeID']");
    var name = content.children('name[href]');
    jsonNode.push({
      id: htmlEncodeId(id.text()),
      text: name.text(),
      li_attr: { recordid: id.text() },
      a_attr: {
        href: name.attr('href'),
        title: name.text()
      },
      type: name.attr('href').match(/\/Collection\//) ? 'collection' : 'record',
      children: buildJSONNodes(this)
    });
  });
  return jsonNode;
}

function buildTreeWithXml(cb) {
  $.ajax({
    url: VuFind.path + '/Hierarchy/GetTree',
    data: {
      hierarchyID: hierarchyID,
      id: recordID,
      context: hierarchyContext,
      mode: 'Tree'
    }
  })
  .done(function getTreeDone(xml) {
    var nodes = buildJSONNodes($(xml).find('root'));
    cb.call(this, nodes);
  });
}

$(document).ready(function hierarchyTreeReady() {
  // Code for the search button
  hierarchyID = $("#hierarchyTree").find(".hiddenHierarchyId")[0].value;
  recordID = $("#hierarchyTree").find(".hiddenRecordId")[0].value;
  htmlID = htmlEncodeId(recordID);
  hierarchyContext = $("#hierarchyTree").find(".hiddenContext")[0].value;
  var inLightbox = $("#hierarchyTree").parents("#modal").length > 0;

  if (!hierarchySettings.fullHierarchy) {
    // Set Up Partial Hierarchy View Toggle
    $('#hierarchyTree').parent().prepend('<a href="#" id="toggleTree" class="closed">' + VuFind.translate("showTree") + '</a>');
    $('#toggleTree').click(function toggleFullTree(e) {
      e.preventDefault();
      $(this).toggleClass("open");
      if ($(this).hasClass("open")) {
        $(this).html(VuFind.translate("hideTree"));
        $('#hierarchyTree li').show();
      } else {
        $(this).html(VuFind.translate("showTree"));
        hideFullHierarchy();
      }
      scrollToClicked();
      $("#hierarchyTree").jstree("toggle_dots");
    });
  }

  $("#hierarchyLoading").removeClass('hide');

  $("#hierarchyTree")
    .bind("ready.jstree", function jsTreeReady(/*event, data*/) {
      $("#hierarchyLoading").addClass('hide');
      var tree = $("#hierarchyTree").jstree(true);
      tree.select_node(htmlID);
      tree._open_to(htmlID);

      if (!inLightbox && hierarchyContext === "Collection") {
        getRecord(recordID);
      }

      $("#hierarchyTree").bind('select_node.jstree', function jsTreeSelect(e, resp) {
        if (inLightbox || hierarchyContext === "Record") {
          window.location.href = resp.node.a_attr.href;
        } else {
          getRecord(resp.node.li_attr.recordid);
        }
      });

<<<<<<< HEAD
      // Scroll to the current record
      var hTree = $('#hierarchyTree');
      hTree.animate({
        scrollTop: $('.jstree-clicked').offset().top - hTree.offset().top + hTree.scrollTop() - 50
      }, 1000);
=======
      if (!hierarchySettings.fullHierarchy) {
        // Initial hide of nodes outside current path
        hideFullHierarchy();
        $("#hierarchyTree").jstree("toggle_dots");
      }

      scrollToClicked();
>>>>>>> c7aeeea0
    })
    .jstree({
      plugins: ['search', 'types'],
      core: {
        data: function jsTreeCoreData(obj, cb) {
          $.ajax({
            url: VuFind.path + '/Hierarchy/GetTreeJSON',
            data: {
              hierarchyID: hierarchyID,
              id: recordID
            },
            statusCode: {
              200: function jsTree200Status(json /*, status, request*/) {
                cb.call(this, json);
              },
              204: function jsTree204Status(/*json, status, request*/) { // No Content
                buildTreeWithXml(cb);
              },
              503: function jsTree503Status(/*json, status, request*/) { // Service Unavailable
                buildTreeWithXml(cb);
              }
            }
          });
        }
      },
      types: {
        record: {
          icon: 'fa fa-file-o'
        },
        collection: {
          icon: 'fa fa-folder'
        }
      }
    });

  $('#treeSearch').removeClass('hidden');
  $('#treeSearch [type=submit]').click(doTreeSearch);
  $('#treeSearchText').keyup(function treeSearchKeyup(e) {
    var code = (e.keyCode ? e.keyCode : e.which);
    if (code === 13 || $(this).val().length === 0) {
      doTreeSearch();
    }
  });
});<|MERGE_RESOLUTION|>--- conflicted
+++ resolved
@@ -203,13 +203,6 @@
         }
       });
 
-<<<<<<< HEAD
-      // Scroll to the current record
-      var hTree = $('#hierarchyTree');
-      hTree.animate({
-        scrollTop: $('.jstree-clicked').offset().top - hTree.offset().top + hTree.scrollTop() - 50
-      }, 1000);
-=======
       if (!hierarchySettings.fullHierarchy) {
         // Initial hide of nodes outside current path
         hideFullHierarchy();
@@ -217,7 +210,6 @@
       }
 
       scrollToClicked();
->>>>>>> c7aeeea0
     })
     .jstree({
       plugins: ['search', 'types'],
