--- conflicted
+++ resolved
@@ -18,44 +18,22 @@
       dataType: 'json',
       method: 'POST',
       url: VuFind.getPath() + '/AJAX/JSON?method=getSaveStatuses',
-<<<<<<< HEAD
       data: {id:ids, 'source':srcs}
     })
     .done(function(response) {
-      $('.savedLists > ul').empty();
-      $.each(response.data, function(i, result) {
-        var $container = $('#result'+result.record_number).find('.savedLists');
-        if ($container.length == 0) { // Record view
-          $container = $('.savedLists');
-=======
-      data: {id:ids, 'source':srcs},
-      success: function(response) {
-        if(response.status == 'OK') {
-          for (var rn in response.data) {
-            var list = $('#result'+rn).find('.savedLists')
-            if (list.length == 0) {
-              list = $('.savedLists');
-            }
-            var html = list.find('strong')[0].outerHTML+'<ul>';
-            for (var i=0; i<response.data[rn].length; i++) {
-              html += '<li><a href="' + VuFind.getPath() + '/MyResearch/MyList/' + response.data[rn][i].list_id + '">'
-                       + response.data[rn][i].list_title + '</a></li>';
-            }
-            html += '</ul>';
-            list.html(html).removeClass('hidden');
-          }
->>>>>>> ad23fe40
+      for (var rn in response.data) {
+        var list = $('#result'+rn).find('.savedLists')
+        if (list.length == 0) {
+          list = $('.savedLists');
         }
-        var $ul = $container.children('ul:first');
-        if ($ul.length == 0) {
-          $container.append('<ul></ul>');
-          $ul = $container.children('ul:first');
+        var html = list.find('strong')[0].outerHTML+'<ul>';
+        for (var i=0; i<response.data[rn].length; i++) {
+          html += '<li><a href="' + VuFind.getPath() + '/MyResearch/MyList/' + response.data[rn][i].list_id + '">'
+                   + response.data[rn][i].list_title + '</a></li>';
         }
-        var html = '<li><a href="' + VuFind.getPath() + '/MyResearch/MyList/' + result.list_id + '">'
-                 + result.list_title + '</a></li>';
-        $ul.append(html);
-        $container.removeClass('hidden');
-      });
+        html += '</ul>';
+        list.html(html).removeClass('hidden');
+      }
     });
   }
 }
