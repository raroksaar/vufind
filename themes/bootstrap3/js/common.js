--- conflicted
+++ resolved
@@ -1,10 +1,5 @@
-<<<<<<< HEAD
-/*global isPhoneNumberValid */
-/*exported VuFind, htmlEncode, deparam, moreFacets, lessFacets, getUrlRoot, phoneNumberFormHandler, bulkFormHandler */
-=======
 /*global grecaptcha, isPhoneNumberValid */
-/*exported VuFind, htmlEncode, deparam, moreFacets, lessFacets, phoneNumberFormHandler, recaptchaOnLoad, bulkFormHandler */
->>>>>>> 023c6a66
+/*exported VuFind, htmlEncode, deparam, moreFacets, lessFacets, getUrlRoot, phoneNumberFormHandler, recaptchaOnLoad, bulkFormHandler */
 
 // IE 9< console polyfill
 window.console = window.console || {log: function polyfillLog() {}};
@@ -135,7 +130,6 @@
   $('#more-' + id).removeClass('hidden');
   return false;
 }
-<<<<<<< HEAD
 function getUrlRoot(url) {
   // Parse out the base URL for the current record:
   var urlroot = null;
@@ -147,12 +141,12 @@
     urlroot = '/' + chunks[3] + '/' + chunks[4];
   } else {
     // standard case -- VuFind has its own path under site:
-    var pathInUrl = urlWithoutFragment.indexOf(VuFind.path);
+    var pathInUrl = urlWithoutFragment.indexOf(VuFind.path, urlWithoutFragment.indexOf('//') + 2);
     var parts = urlWithoutFragment.substring(pathInUrl + VuFind.path.length + 1).split('/');
     urlroot = '/' + parts[0] + '/' + parts[1];
   }
   return urlroot;
-=======
+}
 function facetSessionStorage(e) {
   var source = $('#result0 .hiddenSource').val();
   var id = e.target.id;
@@ -162,7 +156,6 @@
   } else {
     sessionStorage.removeItem(key);
   }
->>>>>>> 023c6a66
 }
 
 // Phone number validation
