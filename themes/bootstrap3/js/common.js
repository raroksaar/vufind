/*global btoa, console, hexEncode, isPhoneNumberValid, Lightbox, rc4Encrypt, unescape, VuFind */

function VuFindNamespace(p, s) {
  var path = p;
  var strings = s;

  var getPath = function() { return path; }
  var translate = function(op) { return strings[op]; }

  return {
    getPath: getPath,
    translate: translate
  };
};

/* --- GLOBAL FUNCTIONS --- */
function htmlEncode(value){
  if (value) {
    return jQuery('<div />').text(value).html();
  } else {
    return '';
  }
}
function extractClassParams(str) {
  str = $(str).attr('class');
  if (typeof str === "undefined") {
    return [];
  }
  var params = {};
  var classes = str.split(/\s+/);
  for(var i = 0; i < classes.length; i++) {
    if (classes[i].indexOf(':') > 0) {
      var pair = classes[i].split(':');
      params[pair[0]] = pair[1];
    }
  }
  return params;
}
// Turn GET string into array
function deparam(url) {
  if(!url.match(/\?|&/)) {
    return [];
  }
  var request = {};
  var pairs = url.substring(url.indexOf('?') + 1).split('&');
  for (var i = 0; i < pairs.length; i++) {
    var pair = pairs[i].split('=');
    var name = decodeURIComponent(pair[0].replace(/\+/g, ' '));
    if(name.length == 0) {
      continue;
    }
    if(name.substring(name.length-2) == '[]') {
      name = name.substring(0,name.length-2);
      if(!request[name]) {
        request[name] = [];
      }
      request[name].push(decodeURIComponent(pair[1].replace(/\+/g, ' ')));
    } else {
      request[name] = decodeURIComponent(pair[1].replace(/\+/g, ' '));
    }
  }
  return request;
}

// Sidebar
function moreFacets(id) {
  $('.'+id).removeClass('hidden');
  $('#more-'+id).addClass('hidden');
}
function lessFacets(id) {
  $('.'+id).addClass('hidden');
  $('#more-'+id).removeClass('hidden');
}

// Phone number validation
function phoneNumberFormHandler(numID, regionCode) {
  var phoneInput = document.getElementById(numID);
  var number = phoneInput.value;
  var valid = isPhoneNumberValid(number, regionCode);
  if(valid != true) {
    if(typeof valid === 'string') {
      valid = VuFind.translate(valid);
    } else {
      valid = VuFind.translate('libphonenumber_invalid');
    }
    $(phoneInput).siblings('.help-block.with-errors').html(valid);
    $(phoneInput).closest('.form-group').addClass('sms-error');
  } else {
    $(phoneInput).closest('.form-group').removeClass('sms-error');
    $(phoneInput).siblings('.help-block.with-errors').html('');
  }
}

// Lightbox
/*
 * This function adds jQuery events to elements in the lightbox
 *
 * This is a default open action, so it runs every time changeContent
 * is called and the 'shown' lightbox event is triggered
 */
function bulkActionSubmit($form) {
  var button = $form.find('[type="submit"][clicked=true]');
  var submit = button.attr('name');
  var checks = $form.find('input.checkbox-select-item:checked');
  if(checks.length == 0 && submit != 'empty') {
    Lightbox.displayError(VuFind.translate('bulk_noitems_advice'));
    return false;
  }
  if (submit == 'print') {
    //redirect page
    var url = VuFind.getPath() + '/Records/Home?print=true';
    for(var i=0;i<checks.length;i++) {
      url += '&id[]='+checks[i].value;
    }
    document.location.href = url;
  } else {
    $('#modal .modal-title').html(button.attr('title'));
    Lightbox.titleSet = true;
    Lightbox.submit($form, Lightbox.changeContent);
  }
  return false;
}

function registerLightboxEvents() {
  var modal = $("#modal");
  // New list
  $('#make-list').click(function() {
    var get = deparam(this.href);
    get['id'] = 'NEW';
    return Lightbox.get('MyResearch', 'EditList', get);
  });
  // New account link handler
  $('.createAccountLink').click(function() {
    var get = deparam(this.href);
    return Lightbox.get('MyResearch', 'Account', get);
  });
  $('.back-to-login').click(function() {
    Lightbox.getByUrl(Lightbox.openingURL);
    return false;
  });
  // Select all checkboxes
  $(modal).find('.checkbox-select-all').change(function() {
    $(this).closest('.modal-body').find('.checkbox-select-item').prop('checked', this.checked);
  });
  $(modal).find('.checkbox-select-item').change(function() {
    $(this).closest('.modal-body').find('.checkbox-select-all').prop('checked', false);
  });
  // Highlight which submit button clicked
  $(modal).find("form [type=submit]").click(function() {
    // Abort requests triggered by the lightbox
    $('#modal .fa-spinner').remove();
    // Remove other clicks
    $(modal).find('[type="submit"][clicked=true]').attr('clicked', false);
    // Add useful information
    $(this).attr("clicked", "true");
    // Add prettiness
    if($(modal).find('.has-error,.sms-error').length == 0 && !$(this).hasClass('dropdown-toggle')) {
      $(this).after(' <i class="fa fa-spinner fa-spin"></i> ');
    }
  });
  /**
   * Hide the header in the lightbox content
   * if it matches the title bar of the lightbox
   */
  var header = $('#modal .modal-title').html();
  var contentHeader = $('#modal .modal-body h2');
  contentHeader.each(function(i,op) {
    if (op.innerHTML == header) {
      $(op).hide();
    }
  });
}

function refreshPageForLogin() {
  window.location.reload();
}

function newAccountHandler(html) {
  Lightbox.addCloseAction(refreshPageForLogin);
  var params = deparam(Lightbox.openingURL);
  if (params['subaction'] == 'UserLogin') {
    Lightbox.close();
  } else {
    Lightbox.getByUrl(Lightbox.openingURL);
    Lightbox.openingURL = false;
  }
  return valid == true;
}

// This is a full handler for the login form
function ajaxLogin(form) {
  Lightbox.ajax({
    url: VuFind.getPath() + '/AJAX/JSON?method=getSalt',
    dataType: 'json',
    success: function(response) {
      if (response.status == 'OK') {
        var salt = response.data;

        // extract form values
        var params = {};
        for (var i = 0; i < form.length; i++) {
          // special handling for password
          if (form.elements[i].name == 'password') {
            // base-64 encode the password (to allow support for Unicode)
            // and then encrypt the password with the salt
            var password = rc4Encrypt(
                salt, btoa(unescape(encodeURIComponent(form.elements[i].value)))
            );
            // hex encode the encrypted password
            params[form.elements[i].name] = hexEncode(password);
          } else {
            params[form.elements[i].name] = form.elements[i].value;
          }
        }

        // login via ajax
        Lightbox.ajax({
          type: 'POST',
          url: VuFind.getPath() + '/AJAX/JSON?method=login',
          dataType: 'json',
          data: params,
          success: function(response) {
            if (response.status == 'OK') {
              Lightbox.addCloseAction(refreshPageForLogin);
              // and we update the modal
              var params = deparam(Lightbox.lastURL);
              if (params['subaction'] == 'UserLogin') {
                Lightbox.close();
              } else {
                Lightbox.getByUrl(
                  Lightbox.lastURL,
                  Lightbox.lastPOST,
                  Lightbox.changeContent
                );
              }
            } else {
              Lightbox.displayError(response.data);
            }
          }
        });
      } else {
        Lightbox.displayError(response.data);
      }
    }
  });
}

// Ready functions
function setupOffcanvas() {
  if($('.sidebar').length > 0) {
    $('[data-toggle="offcanvas"]').click(function () {
      $('body.offcanvas').toggleClass('active');
      var active = $('body.offcanvas').hasClass('active');
      var right = $('body.offcanvas').hasClass('offcanvas-right');
      if((active && !right) || (!active && right)) {
        $('.offcanvas-toggle .fa').removeClass('fa-chevron-right').addClass('fa-chevron-left');
      } else {
        $('.offcanvas-toggle .fa').removeClass('fa-chevron-left').addClass('fa-chevron-right');
      }
    });
    $('[data-toggle="offcanvas"]').click().click();
  } else {
    $('[data-toggle="offcanvas"]').addClass('hidden');
  }
}

function setupBacklinks() {
  // Highlight previous links, grey out following
  $('.backlink')
    .mouseover(function() {
      // Underline back
      var t = $(this);
      do {
        t.css({'text-decoration':'underline'});
        t = t.prev();
      } while(t.length > 0);
      // Mute ahead
      t = $(this).next();
      do {
        t.css({'color':'#999'});
        t = t.next();
      } while(t.length > 0);
    })
    .mouseout(function() {
      // Underline back
      var t = $(this);
      do {
        t.css({'text-decoration':'none'});
        t = t.prev();
      } while(t.length > 0);
      // Mute ahead
      t = $(this).next();
      do {
        t.css({'color':''});
        t = t.next();
      } while(t.length > 0);
    });
}

function setupAutocomplete() {
  // Search autocomplete
<<<<<<< HEAD
  $('.autocomplete').each(function(i, op) {
    $(op).autocomplete({
      maxResults: 10,
      loadingString: vufindString['loading']+'...',
      handler: function(query, cb) {
        var searcher = extractClassParams(op);
        $.fn.autocomplete.ajax({
          url: path + '/AJAX/JSON',
          data: {
            q:query,
            method:'getACSuggestions',
            searcher:searcher['searcher'],
            type:searcher['type'] ? searcher['type'] : $(op).closest('.searchForm').find('.searchForm_type').val()
          },
          dataType:'json',
          success: function(json) {
            if (json.status == 'OK' && json.data.length > 0) {
              var datums = [];
              for (var i=0;i<json.data.length;i++) {
                datums.push(json.data[i]);
=======
  $('.autocomplete').each(function (i, element) {
    $(element).typeahead(
      {
        highlight: true,
        minLength: 3
      }, {
        displayKey:'val',
        source: function(query, cb) {
          var searcher = extractClassParams(element);
          $.ajax({
            url: VuFind.getPath() + '/AJAX/JSON',
            data: {
              q:query,
              method:'getACSuggestions',
              searcher:searcher['searcher'],
              type:searcher['type'] ? searcher['type'] : $(element).closest('.searchForm').find('.searchForm_type').val()
            },
            dataType:'json',
            success: function(json) {
              if (json.status == 'OK' && json.data.length > 0) {
                var datums = [];
                for (var i=0;i<json.data.length;i++) {
                  datums.push({val:json.data[i]});
                }
                cb(datums);
              } else {
                cb([]);
>>>>>>> b3431cc0
              }
              cb(datums);
            } else {
              cb([]);
            }
          }
        });
      }
    });
  });
  // Update autocomplete on type change
  $('.searchForm_type').change(function() {
    var $lookfor = $(this).closest('.searchForm').find('.searchForm_lookfor[name]');
    $lookfor.focus();
  });
}

$(document).ready(function() {
  // Setup search autocomplete
  setupAutocomplete();
  // Setup highlighting of backlinks
  setupBacklinks() ;
  // Off canvas
  setupOffcanvas();

  // support "jump menu" dropdown boxes
  $('select.jumpMenu').change(function(){ $(this).parent('form').submit(); });

  // Checkbox select all
  $('.checkbox-select-all').change(function() {
    $(this).closest('form').find('.checkbox-select-item').prop('checked', this.checked);
  });
  $('.checkbox-select-item').change(function() {
    $(this).closest('form').find('.checkbox-select-all').prop('checked', false);
  });

  // handle QR code links
  $('a.qrcodeLink').click(function() {
    if ($(this).hasClass("active")) {
      $(this).html(VuFind.translate('qrcode_show')).removeClass("active");
    } else {
      $(this).html(VuFind.translate('qrcode_hide')).addClass("active");
    }

    var holder = $(this).next('.qrcode');
    if (holder.find('img').length == 0) {
      // We need to insert the QRCode image
      var template = holder.find('.qrCodeImgTag').html();
      holder.html(template);
    }
    holder.toggleClass('hidden');
    return false;
  });

  // Print
  var url = window.location.href;
  if(url.indexOf('?' + 'print' + '=') != -1  || url.indexOf('&' + 'print' + '=') != -1) {
    $("link[media='print']").attr("media", "all");
    $(document).ajaxStop(function() {
      window.print();
    });
    // Make an ajax call to ensure that ajaxStop is triggered
    $.getJSON(VuFind.getPath() + '/AJAX/JSON', {method: 'keepAlive'});
  }

  // Advanced facets
  $('.facetOR').click(function() {
    $(this).closest('.collapse').html('<div class="list-group-item">'+VuFind.translate('loading')+'...</div>');
    window.location.assign($(this).attr('href'));
  });

  $('[name=bulkActionForm]').submit(function() {
    return bulkActionSubmit($(this));
  });
  $('[name=bulkActionForm]').find("[type=submit]").click(function() {
    // Abort requests triggered by the lightbox
    $('#modal .fa-spinner').remove();
    // Remove other clicks
    $(this).closest('form').find('[type="submit"][clicked=true]').attr('clicked', false);
    // Add useful information
    $(this).attr("clicked", "true");
  });
});<|MERGE_RESOLUTION|>--- conflicted
+++ resolved
@@ -299,15 +299,14 @@
 
 function setupAutocomplete() {
   // Search autocomplete
-<<<<<<< HEAD
   $('.autocomplete').each(function(i, op) {
     $(op).autocomplete({
       maxResults: 10,
-      loadingString: vufindString['loading']+'...',
+      loadingString: VuFind.translate('loading')+'...',
       handler: function(query, cb) {
         var searcher = extractClassParams(op);
         $.fn.autocomplete.ajax({
-          url: path + '/AJAX/JSON',
+          url: VuFind.getPath() + '/AJAX/JSON',
           data: {
             q:query,
             method:'getACSuggestions',
@@ -320,35 +319,6 @@
               var datums = [];
               for (var i=0;i<json.data.length;i++) {
                 datums.push(json.data[i]);
-=======
-  $('.autocomplete').each(function (i, element) {
-    $(element).typeahead(
-      {
-        highlight: true,
-        minLength: 3
-      }, {
-        displayKey:'val',
-        source: function(query, cb) {
-          var searcher = extractClassParams(element);
-          $.ajax({
-            url: VuFind.getPath() + '/AJAX/JSON',
-            data: {
-              q:query,
-              method:'getACSuggestions',
-              searcher:searcher['searcher'],
-              type:searcher['type'] ? searcher['type'] : $(element).closest('.searchForm').find('.searchForm_type').val()
-            },
-            dataType:'json',
-            success: function(json) {
-              if (json.status == 'OK' && json.data.length > 0) {
-                var datums = [];
-                for (var i=0;i<json.data.length;i++) {
-                  datums.push({val:json.data[i]});
-                }
-                cb(datums);
-              } else {
-                cb([]);
->>>>>>> b3431cc0
               }
               cb(datums);
             } else {
