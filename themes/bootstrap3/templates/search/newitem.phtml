<?
    // Set up page title:
    $this->headTitle($this->translate('New Item Search'));

    // Set up breadcrumbs:
    $this->layout()->breadcrumbs = '<li class="active">' . $this->transEsc('New Items') . '</li>';
?>
<div class="<?=$this->layoutClass('mainbody')?>">
  <h2><?=$this->transEsc('Find New Items')?></h2>
  <form method="get" action="" class="form-horizontal">
    <div class="form-group">
      <label class="col-sm-3 control-label"><?=$this->transEsc('Range')?>:</label>
      <div class="col-sm-9">
<<<<<<< HEAD
        <div class="btn-group" data-toggle="buttons">
          <? foreach ($this->ranges as $key => $range): ?>
            <label class="btn btn-primary<? if($key == 0): ?> active<? endif ?>">
              <input type="radio" name="range" id="newitem_range_<?=$this->escapeHtmlAttr($key)?>" value="<?=$this->escapeHtmlAttr($range)?>"<?=($key == 0) ? ' checked="checked"' : ''?>/>
              <?=($range == 1) ? $this->transEsc('Yesterday') : $this->transEsc('Past') . ' ' . $this->escapeHtml($range) . ' ' . $this->transEsc('Days')?>
            </label>
          <? endforeach; ?>
        </div>
=======
        <? foreach ($this->ranges as $key => $range): ?>
          <div class="radio">
            <label>
              <input type="radio" name="range" id="newitem_range_<?=$this->escapeHtmlAttr($key)?>" value="<?=$this->escapeHtmlAttr($range)?>"<?= ($key == 0) ? ' checked="checked"' : ''?>/>
              <?=($range == 1) ? $this->transEsc('Yesterday') : $this->transEsc('Past') . ' ' . $this->escapeHtml($range) . ' ' . $this->transEsc('Days')?>
            </label>
          </div>
        <? endforeach; ?>
>>>>>>> 74e4bded
      </div>
    </div>
    <? if (is_array($this->fundList) && !empty($this->fundList)): ?>
      <div class="form-group">
        <label class="col-sm-3 control-label" for="newitem_department"><?=$this->transEsc('Department')?>:</label>
        <div class="col-sm-9">
          <select id="newitem_department" name="department" size="10" class="form-control">
          <? foreach ($this->fundList as $fundId => $fund): ?>
            <option value="<?=$this->escapeHtmlAttr($fundId)?>"><?=$this->transEsc($fund)?></option>
          <? endforeach; ?>
          </select>
        </div>
      </div>
    <? endif; ?>
    <div class="form-group">
      <div class="col-sm-9 col-sm-offset-3">
        <input class="btn btn-primary" type="submit" name="submit" value="<?=$this->transEsc('Find')?>"/>
      </div>
    </div>
  </form>
</div>
<div class="clear"></div><|MERGE_RESOLUTION|>--- conflicted
+++ resolved
@@ -5,50 +5,36 @@
     // Set up breadcrumbs:
     $this->layout()->breadcrumbs = '<li class="active">' . $this->transEsc('New Items') . '</li>';
 ?>
-<div class="<?=$this->layoutClass('mainbody')?>">
-  <h2><?=$this->transEsc('Find New Items')?></h2>
-  <form method="get" action="" class="form-horizontal">
-    <div class="form-group">
-      <label class="col-sm-3 control-label"><?=$this->transEsc('Range')?>:</label>
-      <div class="col-sm-9">
-<<<<<<< HEAD
-        <div class="btn-group" data-toggle="buttons">
-          <? foreach ($this->ranges as $key => $range): ?>
-            <label class="btn btn-primary<? if($key == 0): ?> active<? endif ?>">
-              <input type="radio" name="range" id="newitem_range_<?=$this->escapeHtmlAttr($key)?>" value="<?=$this->escapeHtmlAttr($range)?>"<?=($key == 0) ? ' checked="checked"' : ''?>/>
-              <?=($range == 1) ? $this->transEsc('Yesterday') : $this->transEsc('Past') . ' ' . $this->escapeHtml($range) . ' ' . $this->transEsc('Days')?>
-            </label>
-          <? endforeach; ?>
-        </div>
-=======
+<h2><?=$this->transEsc('Find New Items')?></h2>
+<form method="get" action="" class="form-horizontal">
+  <div class="form-group">
+    <label class="col-sm-3 control-label"><?=$this->transEsc('Range')?>:</label>
+    <div class="col-sm-9">
+      <div class="btn-group" data-toggle="buttons">
         <? foreach ($this->ranges as $key => $range): ?>
-          <div class="radio">
-            <label>
-              <input type="radio" name="range" id="newitem_range_<?=$this->escapeHtmlAttr($key)?>" value="<?=$this->escapeHtmlAttr($range)?>"<?= ($key == 0) ? ' checked="checked"' : ''?>/>
-              <?=($range == 1) ? $this->transEsc('Yesterday') : $this->transEsc('Past') . ' ' . $this->escapeHtml($range) . ' ' . $this->transEsc('Days')?>
-            </label>
-          </div>
+          <label class="btn btn-primary<? if($key == 0): ?> active<? endif ?>">
+            <input type="radio" name="range" id="newitem_range_<?=$this->escapeHtmlAttr($key)?>" value="<?=$this->escapeHtmlAttr($range)?>"<?=($key == 0) ? ' checked="checked"' : ''?>/>
+            <?=($range == 1) ? $this->transEsc('Yesterday') : $this->transEsc('Past') . ' ' . $this->escapeHtml($range) . ' ' . $this->transEsc('Days')?>
+          </label>
         <? endforeach; ?>
->>>>>>> 74e4bded
       </div>
     </div>
-    <? if (is_array($this->fundList) && !empty($this->fundList)): ?>
-      <div class="form-group">
-        <label class="col-sm-3 control-label" for="newitem_department"><?=$this->transEsc('Department')?>:</label>
-        <div class="col-sm-9">
-          <select id="newitem_department" name="department" size="10" class="form-control">
-          <? foreach ($this->fundList as $fundId => $fund): ?>
-            <option value="<?=$this->escapeHtmlAttr($fundId)?>"><?=$this->transEsc($fund)?></option>
-          <? endforeach; ?>
-          </select>
-        </div>
-      </div>
-    <? endif; ?>
+  </div>
+  <? if (is_array($this->fundList) && !empty($this->fundList)): ?>
     <div class="form-group">
-      <div class="col-sm-9 col-sm-offset-3">
-        <input class="btn btn-primary" type="submit" name="submit" value="<?=$this->transEsc('Find')?>"/>
+      <label class="col-sm-3 control-label" for="newitem_department"><?=$this->transEsc('Department')?>:</label>
+      <div class="col-sm-9">
+        <select id="newitem_department" name="department" size="10" class="form-control">
+        <? foreach ($this->fundList as $fundId => $fund): ?>
+          <option value="<?=$this->escapeHtmlAttr($fundId)?>"><?=$this->transEsc($fund)?></option>
+        <? endforeach; ?>
+        </select>
       </div>
     </div>
-  </form>
-</div>
-<div class="clear"></div>+  <? endif; ?>
+  <div class="form-group">
+    <div class="col-sm-9 col-sm-offset-3">
+      <input class="btn btn-primary" type="submit" name="submit" value="<?=$this->transEsc('Find')?>"/>
+    </div>
+  </div>
+</form>