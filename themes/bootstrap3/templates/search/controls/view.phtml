--- conflicted
+++ resolved
@@ -7,13 +7,8 @@
       <?php else: ?>
         <span title="<?=$this->transEscAttr('view_already_selected', ['%%current%%' => $viewDesc]) ?>">
       <?php endif; ?>
-<<<<<<< HEAD
-      <?=$this->icon('view-' . $viewType, ['alt' => $viewDesc]) ?>
-      <?=$viewDesc ?>
-=======
-      <i class="fa fa-<?=$this->escapeHtmlAttr($viewType) ?>" aria-hidden="true"></i>
+      <?=$this->icon('view-' . $viewType) ?>
       <?=$this->escapeHtml($viewDesc) ?>
->>>>>>> 3a75f728
       <?php if (!$viewData['selected']): ?>
         </a>
       <?php else: ?>
