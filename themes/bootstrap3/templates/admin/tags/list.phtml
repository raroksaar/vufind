--- conflicted
+++ resolved
@@ -1,113 +1,3 @@
-<<<<<<< HEAD
-<?php
-  // Set page title.
-  $this->headTitle($this->translate('VuFind Administration - Tag Management'));
-?>
-<div class="<?=$this->layoutClass('mainbody')?>">
-  <h2><?=$this->translate('Tag Management')?></h2>
-  <h3><?=$this->translate('List Tags')?></h3>
-
-  <?=$this->render("admin/tags/menu.phtml")?>
-
-  <?=$this->flashmessages()?>
-
-  <div class="tagForm">
-    <form action="<?= $this->url('admin/tags', array('action' => 'List'))?>" method="get">
-
-      <fieldset>
-        <legend><?=$this->translate('filter_tags')?></legend>
-
-        <table>
-          <tr>
-            <th><label for="user_id"><?=$this->translate('Username')?></label></th>
-            <th><label for="tag_id"><?=$this->translate('Tag')?></label></th>
-            <th><label for="resource_id"><?=$this->translate('Title')?></label></th>
-          </tr>
-          <tr>
-            <td>
-              <select name="user_id" id="user_id">
-                <option value="ALL"><?=$this->translate('All')?></option>
-                <? foreach($this->uniqueUsers as $user):?>
-                  <option value="<?= $user['user_id'] ?>"<? if(isset($this->params['user_id']) && $user['user_id'] == $this->params['user_id']): ?> selected="selected"<? endif;?>>
-                    <?=$user['username'] ?>
-                  </option>
-                <? endforeach;?>
-              </select>
-            </td>
-            <td>
-              <select name="tag_id" id="tag_id">
-                <option value="ALL"><?=$this->translate('All')?></option>
-                <? foreach($this->uniqueTags as $tag):?>
-                <option value="<?= $tag['tag_id'] ?>"<? if(isset($this->params['tag_id']) && $tag['tag_id'] == $this->params['tag_id']): ?> selected="selected"<? endif;?>>
-                    <?=$tag['tag'] ?>
-                </option>
-                <? endforeach;?>
-              </select>
-            </td>
-            <td>
-              <select name="resource_id" id="resource_id">
-                <option value="ALL"><?=$this->translate('All')?></option>
-                <? foreach($this->uniqueResources as $resource):?>
-                <option value="<?= $resource['resource_id']; ?>" title="<?=$resource['title'] ?>"<? if(isset($this->params['resource_id']) && $resource['resource_id'] == $this->params['resource_id']): ?> selected="selected"<? endif;?>>
-                    <?=$this->truncate($resource['title'], 80) ?> (<?=$resource['resource_id'] ?>)
-                </option>
-                <? endforeach;?>
-              </select>
-            </td>
-          </tr>
-        </table>
-
-        <input type="submit" value="<?=$this->transEsc('Filter')?>">
-        <? if((isset($this->params['user_id']) && !is_null($this->params['user_id'])) || (isset($this->params['tag_id']) && !is_null($this->params['tag_id'])) || (isset($this->params['resource_id']) && !is_null($this->params['resource_id']))):?>
-            <a href="<?= $this->url('admin/tags', array('action' => 'List')); ?>"><?=$this->translate('clear_tag_filter')?></a>
-        <? endif;?>
-
-      </fieldset>
-
-    </form>
-  </div>
-
-  <? if(count($this->results) > 0):?>
-    <div class="tagsList">
-      <form action="<?= $this->url('admin/tags', array('action' => 'Delete'))?>" method="post">
-        <input type="hidden" name="user_id" value="<?=isset($this->params['user_id']) ? $this->params['user_id'] : '' ?>" />
-        <input type="hidden" name="tag_id" value="<?=isset($this->params['tag_id']) ? $this->params['tag_id'] : '' ?>" />
-        <input type="hidden" name="resource_id" value="<?=isset($this->params['resource_id']) ? $this->params['resource_id'] : '' ?>" />
-        <input type="hidden" name="origin" value="list" />
-
-        <table class="table table-striped">
-        <tr>
-          <th>&nbsp;</th>
-          <th><?=$this->translate('Username')?></th>
-          <th><?=$this->translate('Tag')?></th>
-          <th><?=$this->translate('Title')?></th>
-        </tr>
-
-        <? foreach ($this->results as $tag): ?>
-          <tr>
-            <td><?=$this->render('admin/tags/checkbox', array('tag'=>$tag)) ; ?></td>
-            <td><?=$tag->username ?> (<?= $tag->user_id?>)</td>
-            <td><?=$tag->tag?> (<?= $tag->tag_id?>)</td>
-            <td><?=$tag->title?> (<?= $tag->resource_id?>)</td>
-          </tr>
-        <? endforeach;?>
-        </table>
-
-        <input type="submit" name="deleteSelected" value="<?=$this->transEsc('delete_selected')?>">
-        <input type="submit" name="deletePage" value="<?=$this->transEsc('delete_page')?>">
-        <input type="submit" name="deleteFilter" value="<?=$this->transEsc('delete_all')?>">
-
-      </form>
-    </div>
-    <?=$this->paginationControl($this->results, 'Sliding', 'admin/tags/pagination.phtml', array('params' => $this->params))?>
-  <? else:?>
-    <p><?=$this->translate('tag_filter_empty')?></p>
-  <? endif;?>
-</div>
-
-<div class="<?=$this->layoutClass('sidebar')?>">
-  <?=$this->render("admin/menu.phtml")?>
-=======
 <?php
   // Set page title.
   $this->headTitle($this->translate('VuFind Administration - Tag Management'));
@@ -216,5 +106,4 @@
   <div class="<?=$this->layoutClass('sidebar')?>">
     <?=$this->render("admin/menu.phtml")?>
   </div>
->>>>>>> e6318994
 </div>