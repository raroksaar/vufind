<footer class="hidden-print">
  <div class="footer-container">
    <div class="footer-column">
<<<<<<< HEAD
      <?php $this->slot('footer-left')->start(); ?>
        <p><strong><?=$this->transEsc('Search Options')?></strong></p>
        <ul>
          <li><a href="<?=$this->url('search-history')?>"><?=$this->transEsc('Search History')?></a></li>
          <li><a href="<?=$this->url('search-advanced')?>"><?=$this->transEsc('Advanced Search')?></a></li>
        </ul>
      <?=$this->slot('footer-left')->end(); ?>
    </div>
    <div class="footer-column">
      <?php $this->slot('footer-center')->start(); ?>
        <p><strong><?=$this->transEsc('Find More')?></strong></p>
        <ul>
          <li><a href="<?=$this->url('browse-home')?>"><?=$this->transEsc('Browse the Catalog')?></a></li>
          <li><a href="<?=$this->url('alphabrowse-home')?>"><?=$this->transEsc('Browse Alphabetically')?></a></li>
          <li><a href="<?=$this->url('channels-home')?>"><?=$this->transEsc('channel_explore')?></a></li>
          <li><a href="<?=$this->url('search-reserves')?>"><?=$this->transEsc('Course Reserves')?></a></li>
          <li><a href="<?=$this->url('search-newitem')?>"><?=$this->transEsc('New Items')?></a></li>
        </ul>
      <?=$this->slot('footer-center')->end(); ?>
    </div>
    <div class="footer-column">
      <?php $this->slot('footer-right')->start(); ?>
        <p><strong><?=$this->transEsc('Need Help?')?></strong></p>
        <ul>
          <li><a href="<?=$this->url('help-home')?>?topic=search&amp;_=<?=time() ?>" data-lightbox class="help-link"><?=$this->transEsc('Search Tips')?></a></li>
          <li><a href="<?=$this->url('content-page', ['page' => 'asklibrary']) ?>"><?=$this->transEsc('Ask a Librarian')?></a></li>
          <li><a href="<?=$this->url('content-page', ['page' => 'faq']) ?>"><?=$this->transEsc('FAQs')?></a></li>
        </ul>
      <?=$this->slot('footer-right')->end(); ?>
=======
      <h2><?=$this->transEsc('Search Options')?></h2>
      <ul>
        <li><a href="<?=$this->url('search-history')?>"><?=$this->transEsc('Search History')?></a></li>
        <li><a href="<?=$this->url('search-advanced')?>"><?=$this->transEsc('Advanced Search')?></a></li>
      </ul>
    </div>
    <div class="footer-column">
      <h2><?=$this->transEsc('Find More')?></h2>
      <ul>
        <li><a href="<?=$this->url('browse-home')?>"><?=$this->transEsc('Browse the Catalog')?></a></li>
        <li><a href="<?=$this->url('alphabrowse-home')?>"><?=$this->transEsc('Browse Alphabetically')?></a></li>
        <li><a href="<?=$this->url('channels-home')?>"><?=$this->transEsc('channel_explore')?></a></li>
        <li><a href="<?=$this->url('search-reserves')?>"><?=$this->transEsc('Course Reserves')?></a></li>
        <li><a href="<?=$this->url('search-newitem')?>"><?=$this->transEsc('New Items')?></a></li>
      </ul>
    </div>
    <div class="footer-column">
      <h2><?=$this->transEsc('Need Help?')?></h2>
      <ul>
        <li><a href="<?=$this->url('help-home')?>?topic=search&amp;_=<?=time() ?>" data-lightbox class="help-link"><?=$this->transEsc('Search Tips')?></a></li>
        <li><a href="<?=$this->url('content-page', ['page' => 'asklibrary']) ?>"><?=$this->transEsc('Ask a Librarian')?></a></li>
        <li><a href="<?=$this->url('content-page', ['page' => 'faq']) ?>"><?=$this->transEsc('FAQs')?></a></li>
      </ul>
>>>>>>> 0866e0b5
    </div>
  </div>
  <div class="poweredby">
    <?=$this->layout()->poweredBy ?>
  </div>
</footer><|MERGE_RESOLUTION|>--- conflicted
+++ resolved
@@ -1,9 +1,8 @@
 <footer class="hidden-print">
   <div class="footer-container">
     <div class="footer-column">
-<<<<<<< HEAD
       <?php $this->slot('footer-left')->start(); ?>
-        <p><strong><?=$this->transEsc('Search Options')?></strong></p>
+        <h2><?=$this->transEsc('Search Options')?></h2>
         <ul>
           <li><a href="<?=$this->url('search-history')?>"><?=$this->transEsc('Search History')?></a></li>
           <li><a href="<?=$this->url('search-advanced')?>"><?=$this->transEsc('Advanced Search')?></a></li>
@@ -12,7 +11,7 @@
     </div>
     <div class="footer-column">
       <?php $this->slot('footer-center')->start(); ?>
-        <p><strong><?=$this->transEsc('Find More')?></strong></p>
+        <h2><?=$this->transEsc('Find More')?></h2>
         <ul>
           <li><a href="<?=$this->url('browse-home')?>"><?=$this->transEsc('Browse the Catalog')?></a></li>
           <li><a href="<?=$this->url('alphabrowse-home')?>"><?=$this->transEsc('Browse Alphabetically')?></a></li>
@@ -24,38 +23,13 @@
     </div>
     <div class="footer-column">
       <?php $this->slot('footer-right')->start(); ?>
-        <p><strong><?=$this->transEsc('Need Help?')?></strong></p>
+        <h2><?=$this->transEsc('Need Help?')?></h2>
         <ul>
           <li><a href="<?=$this->url('help-home')?>?topic=search&amp;_=<?=time() ?>" data-lightbox class="help-link"><?=$this->transEsc('Search Tips')?></a></li>
           <li><a href="<?=$this->url('content-page', ['page' => 'asklibrary']) ?>"><?=$this->transEsc('Ask a Librarian')?></a></li>
           <li><a href="<?=$this->url('content-page', ['page' => 'faq']) ?>"><?=$this->transEsc('FAQs')?></a></li>
         </ul>
       <?=$this->slot('footer-right')->end(); ?>
-=======
-      <h2><?=$this->transEsc('Search Options')?></h2>
-      <ul>
-        <li><a href="<?=$this->url('search-history')?>"><?=$this->transEsc('Search History')?></a></li>
-        <li><a href="<?=$this->url('search-advanced')?>"><?=$this->transEsc('Advanced Search')?></a></li>
-      </ul>
-    </div>
-    <div class="footer-column">
-      <h2><?=$this->transEsc('Find More')?></h2>
-      <ul>
-        <li><a href="<?=$this->url('browse-home')?>"><?=$this->transEsc('Browse the Catalog')?></a></li>
-        <li><a href="<?=$this->url('alphabrowse-home')?>"><?=$this->transEsc('Browse Alphabetically')?></a></li>
-        <li><a href="<?=$this->url('channels-home')?>"><?=$this->transEsc('channel_explore')?></a></li>
-        <li><a href="<?=$this->url('search-reserves')?>"><?=$this->transEsc('Course Reserves')?></a></li>
-        <li><a href="<?=$this->url('search-newitem')?>"><?=$this->transEsc('New Items')?></a></li>
-      </ul>
-    </div>
-    <div class="footer-column">
-      <h2><?=$this->transEsc('Need Help?')?></h2>
-      <ul>
-        <li><a href="<?=$this->url('help-home')?>?topic=search&amp;_=<?=time() ?>" data-lightbox class="help-link"><?=$this->transEsc('Search Tips')?></a></li>
-        <li><a href="<?=$this->url('content-page', ['page' => 'asklibrary']) ?>"><?=$this->transEsc('Ask a Librarian')?></a></li>
-        <li><a href="<?=$this->url('content-page', ['page' => 'faq']) ?>"><?=$this->transEsc('FAQs')?></a></li>
-      </ul>
->>>>>>> 0866e0b5
     </div>
   </div>
   <div class="poweredby">
