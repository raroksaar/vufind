<?
    $this->headTitle('Deminifier');
?>

<h2>Deminifier</h2>

<? if (empty($min)): ?>
  <form method='POST'>
    Minified text:
    <textarea name="min"></textarea>
    <input type="submit" />
  </form>
<? else: ?>
  <h3>Minified Object</h3>
  <pre><? print_r($min) ?></pre>
<? endif; ?>

<? if (isset($results)): ?>
  <h3>Results Object</h3>
  <p>Class: <?=get_class($results)?></p>
<? endif; ?>

<? if (isset($query)): ?>
  <h3>Query Object</h3>
  <pre><? print_r($query) ?></pre>
<? endif; ?>

<? if (isset($backendParams) || isset($queryParams)): ?>
  <h3>Backend Parameters</h3>
  <? if (isset($queryParams)): ?>
    <h4>Query Parameters</h4>
    <pre><? print_r($queryParams) ?></pre>
<<<<<<< HEAD
  <? endif; ?>
  <? if ($backendParams): ?>
=======
  <? endif ; ?>
  <? if (isset($backendParams)): ?>
>>>>>>> bc2ea016
    <h4>Non-query Parameters</h4>
    <pre><? print_r($backendParams) ?></pre>
  <? endif; ?>
<? endif; ?>
<|MERGE_RESOLUTION|>--- conflicted
+++ resolved
@@ -30,13 +30,8 @@
   <? if (isset($queryParams)): ?>
     <h4>Query Parameters</h4>
     <pre><? print_r($queryParams) ?></pre>
-<<<<<<< HEAD
   <? endif; ?>
-  <? if ($backendParams): ?>
-=======
-  <? endif ; ?>
   <? if (isset($backendParams)): ?>
->>>>>>> bc2ea016
     <h4>Non-query Parameters</h4>
     <pre><? print_r($backendParams) ?></pre>
   <? endif; ?>
