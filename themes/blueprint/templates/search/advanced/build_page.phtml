$(document).ready(function() {
  <? if (isset($this->searchDetails) && is_object($this->searchDetails)): ?>
    <? foreach ($this->searchDetails->getQueries() as $searchGroup): ?>
      <? $i = 0; foreach ($searchGroup->getQueries() as $search): ?>
        <? if (++$i == 1): ?>
<<<<<<< HEAD
          var new_group = addGroup('<?=$this->escapeHtml(addslashes($search->getString()))?>', '<?=$this->escapeHtml(addslashes($search->getHandler()))?>', '<?=$this->escapeHtml($searchGroup->isNegated() ? 'NOT' : $searchGroup->getOperator())?>');
        <? else: ?>
          addSearch(new_group, '<?=$this->escapeHtml(addslashes($search->getString()))?>', '<?=$this->escapeHtml(addslashes($search->getHandler()))?>');
=======
          var new_group = addGroup('<?=addslashes($search['lookfor'])?>', '<?=addslashes($search['field'])?>', '<?=$search['bool']?>');
        <? else: ?>
          addSearch(new_group, '<?=addslashes($search['lookfor'])?>', '<?=addslashes($search['field'])?>');
>>>>>>> 17aadcbd
        <? endif; ?>
      <? endforeach; ?>
    <? endforeach; ?>
  <? else: ?>
    var new_group = addGroup();
    addSearch(new_group);
    addSearch(new_group);
  <? endif; ?>
  // show the add group link
  $("#addGroupLink").removeClass("offscreen");
});<|MERGE_RESOLUTION|>--- conflicted
+++ resolved
@@ -3,15 +3,9 @@
     <? foreach ($this->searchDetails->getQueries() as $searchGroup): ?>
       <? $i = 0; foreach ($searchGroup->getQueries() as $search): ?>
         <? if (++$i == 1): ?>
-<<<<<<< HEAD
-          var new_group = addGroup('<?=$this->escapeHtml(addslashes($search->getString()))?>', '<?=$this->escapeHtml(addslashes($search->getHandler()))?>', '<?=$this->escapeHtml($searchGroup->isNegated() ? 'NOT' : $searchGroup->getOperator())?>');
+          var new_group = addGroup('<?=addslashes($search->getString())?>', '<?=addslashes($search->getHandler())?>', '<?=$searchGroup->isNegated() ? 'NOT' : $searchGroup->getOperator()?>');
         <? else: ?>
-          addSearch(new_group, '<?=$this->escapeHtml(addslashes($search->getString()))?>', '<?=$this->escapeHtml(addslashes($search->getHandler()))?>');
-=======
-          var new_group = addGroup('<?=addslashes($search['lookfor'])?>', '<?=addslashes($search['field'])?>', '<?=$search['bool']?>');
-        <? else: ?>
-          addSearch(new_group, '<?=addslashes($search['lookfor'])?>', '<?=addslashes($search['field'])?>');
->>>>>>> 17aadcbd
+          addSearch(new_group, '<?=addslashes($search->getString())?>', '<?=addslashes($search->getHandler())?>');
         <? endif; ?>
       <? endforeach; ?>
     <? endforeach; ?>
