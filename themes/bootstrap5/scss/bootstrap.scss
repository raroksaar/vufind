@use "sass:map";

$fa-font-path: "../../bootstrap5/css/vendor/font-awesome/webfonts";

// Include Font Awesome
@import "vendor/font-awesome/fontawesome";
@import "vendor/font-awesome/regular";
@import "vendor/font-awesome/solid";
@import "vendor/font-awesome/v4-shims";

// Include Bootstrap functions first (so you can manipulate colors, SVGs, calc, etc)
@import "bootstrap/scss/functions";

// Include any variable overrides here
@import "bootstrap-variable-overrides";

// Include remainder of required Bootstrap stylesheets (including any separate color mode stylesheets)
@import "bootstrap/scss/variables";
//@import "bootstrap/scss/variables-dark";

// Include any map overrides here
@import "bootstrap-map-overrides";

// Include remainder of required parts
@import "bootstrap/scss/maps";
@import "bootstrap/scss/mixins";
@import "bootstrap/scss/root";
@import "bootstrap/scss/reboot";

// Optionally include any other parts as needed
@import "bootstrap/scss/accordion";
@import "bootstrap/scss/alert";
@import "bootstrap/scss/badge";
@import "bootstrap/scss/breadcrumb";
@import "bootstrap/scss/buttons";
@import "bootstrap/scss/card";
@import "bootstrap/scss/carousel";
@import "bootstrap/scss/containers";
@import "bootstrap/scss/dropdown";
@import "bootstrap/scss/forms";
@import "bootstrap/scss/grid";
@import "bootstrap/scss/helpers";
@import "bootstrap/scss/images";
@import "bootstrap/scss/list-group";
@import "bootstrap/scss/modal";
@import "bootstrap/scss/nav";
@import "bootstrap/scss/navbar";
@import "bootstrap/scss/offcanvas";
@import "bootstrap/scss/pagination";
@import "bootstrap/scss/popover";
@import "bootstrap/scss/tables";
@import "bootstrap/scss/tooltip";
@import "bootstrap/scss/transitions";
@import "bootstrap/scss/type";
@import "bootstrap/scss/utilities";

// Optionally include utilities API last to generate classes based on the Sass map in `_utilities.scss`
@import "bootstrap/scss/utilities/api";

// Include variables
@import "variables";

// Include custom (non-vendor) mixins
@import "mixins/mixins";

// Include bootstrap3 compatibility layer
@import "bs3-compat";

@import "components/accessibility";
@import "components/variables";

@import "components/advanced-search";
@import "components/alphabrowse";
@import "components/autocomplete";
@import "components/channels";
@import "components/cookie-consent/index";
@import "components/devtools";
@import "components/explain";
@import "components/form";
@import "components/icons";
@import "components/keyboard";
@import "components/lightbox";
@import "components/offcanvas";
@import "components/record";
@import "components/search";
@import "components/sidebar";
@import "components/similar-carousel";
@import "components/sliders";
@import "components/trees";

/**
 * Notes
 * = As of 4.0, code styles aren't enforced, but
 *   preferred styles are outlined here: http://codeguide.co/#css
 *
 * = The preferred method for writing code is to put generic and mobile styles first
 *   and surround desktop styling with media min-width queries.
 *
 * = Bootstrap 3 breakpoints: <768px, >=768px, >=992px, >=1200px
 *                                xs,      sm,      md,       lg
 * = Breakpoint of <=530px also used to target phones specifically
 */

html { font-size: 14px; } // Root font size from Bootstrap, allows consistent use of rem units
a,
label,
select,
input[type="checkbox"] { cursor: pointer; }
.alert.alert-info a { text-decoration: underline; }
.alert-default {
    border-color: $well-border;
    background-color: $well-bg;
}

// Improve contrast
.btn.disabled:active,
.btn.disabled:focus,
.btn.disabled:hover { color: #000; }
.list-unstyled {
  margin: 0;
  padding-right: 0;
}
.icon-bar { background-color: #888; }

// Icons vs. Underline fix
.btn {
  text-decoration: none;
}
.btn-link {
  @extend .icon-link;

  &.pull-left,
  &.pull-right {
    display: flex;
  }
}

// Normalize highlighting
.highlight,
mark {
  background: lighten(#FF0, 20%);
  padding: .1em .2em;
}

// Normalize
img { max-width: 100%; }

// Bootstrap overrides
.breadcrumb {
  margin-top: .5rem;
  margin-bottom: .5rem;
}
.breadcrumb-item {
  display: flex;
  & + .breadcrumb-item::before {
    padding-inline-end: var(--bs-breadcrumb-item-padding-x);
  }
}
.label { display: inline-block; }
.popover { width: 250px; }
.resulthead { @include clearfix(); }
.sub-breadcrumb {
  padding: 5px 10px;
  white-space: nowrap;
  li {display: inline-block;}
  li + li:before {
    padding-left: 5px;
    padding-right: 5px;
    color: $breadcrumb-color;
    content: "#{$breadcrumb-separator}\00a0";
  }
}
.tab-content { padding: 4px; }

h2 { font-size: 20px; }
h3 { font-size: 16px; }
@media (min-width: 768px) {
  h2 {
    font-size: 23px;
    font-weight: normal;
  }
  h3 {
    font-size: 20px;
    font-weight: normal;
  }
  .form-control { max-width: 400px; }
  #modal .form-control { max-width: none; }
}

/* ------ Layout ------ */
.sticky {
  position: fixed;
  left: 0;
}

footer {
  @extend .container;
  padding: 1rem;
}
@media (min-width: 768px) {
  @media (max-width: 991px) {
    .container {
      max-width: initial;
      width: 100%;
    }
  }
  .footer-container {
    display: flex;
    width: 100%;
  }
  .footer-column { flex: 0 1 100%; }

  // Main content and sidebar widths and float
  .mainbody { width: 75%; }
  .sidebar { width: 25%; }
  .mainbody.left,
  .sidebar.left {
    float: left;
  }
  .mainbody.left {
    padding-right: 1rem;
  }
  .mainbody.right,
  .sidebar.right {
    float: right;
  }
  .mainbody.right {
    padding-left: 1rem;
  }
  .mainbody.solo {
    width: auto;
    padding-left: 0;
    padding-right: 0;
  }
}
.flex { display: flex; }
.rtl .flex { flex-direction: row-reverse; }
.flex-col { flex: 0 1 100%; }
.flex-none { flex: none; }

.nav.searchbox,
#searchForm {
  .nav-tabs {
    margin-bottom: 1rem;
  }
}

body.rtl .dropdown-menu {
  text-align: right;
}

/* ------ Navigation ------ */
.navbar-brand {
  font-size: 1.4rem;
  text-decoration: underline;
}

.nav > li > a, .nav > li > button {
  @extend .icon-link;
  text-decoration: none;
  // Force padding in collapsed menu navbar as well as tabs:
  padding-right: $nav-link-padding-x;
  padding-left: $nav-link-padding-x;

  &:hover,
  &:focus {
    /* borrowed from a11y accessibility */
    color: $dropdown-bg;
    text-decoration: none;
    background-color: #333;
    outline: dotted 1px #000;
  }
}

/* ------ Admin ------ */
.form-admin-maintenance .form-control {
  display: inline-block;
  width: 8rem;
}

/* ------ Badges - blend the links in ------ */
.badge a { color: #fff; }

/* ------ Browse ------ */
// Layout
@media (min-width: 768px) {
  .browse-container { display: flex; }
  .browse-list {
    flex-basis: 25%;
    padding-right: 1rem;
  }
  .browse-list:last-child { padding-right: 0; }
}
// List item styling
.browse-item {
  position: relative;
  display: block;
  padding: .5rem 1rem;
  border: 1px solid $list-group-border;
  border-bottom: 0;
  word-wrap: break-word;
}
.browse-item.active {
  background-color: $brand-primary;
  color: #fff;

  .badge {
    background-color: #fff;
    color: $gray-darker;
  }
}
.browse-item:hover { background-color: $nav-link-hover-bg; }
.browse-item:last-child { border-bottom: 1px solid $list-group-border; }

.browse-item.with-badge {
  padding-right: 3rem; // Prevent text from overlapping badge
  .badge {
    position: absolute;
    top: .5rem;
    right: .25rem;
  }

  body.rtl & {
    padding-left: 3rem;
    padding-right: 1rem;
    .badge {
      left: .25rem;
      right: auto;
    }
  }
}
.browse-item.view-record {
  padding: 2px 4px;
  font-size: 85%;
  text-align: right;
  border-top: 0;
}

/* ------ Cart ------ */
.cart-controls,
.cart-control-btns {
  display: flex;
  flex-wrap: wrap;
  gap: 0.25rem;
  align-items: center;
}
.cart-controls > .checkbox {
  margin-top: 0.5rem;
  /* wrap below */
  order: 1;
  flex-basis: 100%;
}
.cart-control-btns {
  list-style: none;
  margin: 0;
  padding: 0;
}
.cart-controls {
  padding-bottom: 0.5rem;
  border-bottom: 1px solid $border-color;

  .toolbar-btn {
    @extend .toolbar-btn;
    @extend .icon-link;

    margin: 0;
  }
}

@media (min-width: 992px) {
  .cart-controls > .checkbox {
    margin-block: 0;
    padding-inline-end: 1rem;
    padding-bottom: 0.25rem;
    /* place inline */
    order: unset;
    flex-basis: auto;
  }
}

/* ------ Devtools ------ */
.translation-output {
  width: 100%;
  max-width: none;
  font-family: $font-family-monospace;
  font-size: 12px;
  white-space: pre;
}

/* ------ MyResearch ------ */
.form-login .btn-link ~ .btn-link { padding-left: 0; } // Login link spacing
.myresearch-menu {
  ul {
    list-style: none;
    margin-bottom: $myresearch-menu-ul-margin-bottom;
    padding-left: $myresearch-menu-ul-padding-left;

    body.rtl & {
      padding-left: inherit;
      padding-right: $myresearch-menu-ul-padding-left;
    }
  }
  a {
    display: inline-flex;
    gap: 0.375rem;
    width: 100%;
    padding: 10px 15px;
    line-height: 1.15;
    align-items: baseline;

    &:hover {
      background-color: $nav-link-hover-bg;
      outline: dotted 1px #000;
    }
    &:focus {
      background-color: $nav-link-hover-bg;
    }
    &.user-list-link i {
      margin-left: 0.5rem;
    }
    &.active {
      background-color: $brand-primary;
      color: #fff;
    }

    .icon-link__icon {
      width: 1rem;
      text-align: center;
    }

    .icon-link__label {
      display: inline-flex;
      flex: 1 1 0%;
    }
  }

  .status {
    display: inline-flex;
    gap: 2px;
    flex: none;
    .badge {
      border-radius: 2px;
      border: 1px solid; /* color inherited from bootstrap */
      height: 20px;

      &.account-none {
        color: $gray-dark;
        background-color: $gray-lighter;
      }
      &.account-info {
        color: $state-success-text;
        background-color: $state-success-bg;
      }
      &.account-warning {
        color: $state-warning-text;
        background-color: $state-warning-bg;
      }
      &.account-alert {
        color: $state-danger-text;
        background-color: $state-danger-bg;
      }
    }
  }

  .active .status .badge {
    color: #fff;
    background-color: transparent;
    border: 1px solid #fff;
  }
}

ul.list-group {
  list-style: none;
}

.dropdown-menu > li .dropdown-header {
  min-width: 200px;
}

<<<<<<< HEAD
// Reduce the gap between the text and dropdown button:
#account-home-nav.dropdown {
  > .nav-link:not(.account-dropdown-toggle) {
    padding-right: calc(var(--bs-navbar-nav-link-padding-x) / 2);

    body.rtl & {
      padding-left: calc(var(--bs-navbar-nav-link-padding-x) / 2);
      padding-right: inherit;
    }
=======
.preferred-library-selection th {
  vertical-align: middle;
}

.form-select-card {
  margin-bottom: $paragraph-margin-bottom;
  display: flex;
  gap: 0.5rem;
  align-items: baseline;
}

.logoutOptions.with-dropdown a { padding-right: .5rem; }
#login-dropdown {
  a {
    margin-right: .5rem;
>>>>>>> aeaa37b4
  }

  > a.nav-link.account-dropdown-toggle {
    padding-left: calc(var(--bs-navbar-nav-link-padding-x) / 2);
    padding-right: calc(var(--bs-navbar-nav-link-padding-x) / 2);
    margin-right: .5rem;

    body.rtl & {
      margin-left: .5rem;
      margin-right: inherit;
    }
  }
}

#account-home-nav .dropdown-menu {
  width: 300px;
  padding: 0 0.5rem 0.5rem 0.5rem;

  .account-menu {
    display: block;
  }

  h3 {
    margin-left: 0.5rem;
  }

  @media (max-width: #{300px + 4 * $navbar-padding-x}) {
    width: calc(100vw - #{4 * $navbar-padding-x});
  }
}
.login-tokens-table {
  margin-bottom: 0.5rem;
  tbody > tr > td {
    vertical-align: middle;
  }
}
.fines-total {
  font-weight: bold;
}

/* --- PubDateVis --- */
.list-edit-container { @include clearfix(); }

/* ------ PubDateVis ------ */
#dateVisColorSettings {
  background-color: #fff; // background of box
  fill: #eee;             // fillColor
  outline-color: #c38835; // selection color
  stroke: $brand-primary; // color
}

/* ------ Table wrapping to prevent horizontal overflow ------ */
.table {
  th {
    word-wrap: break-word;
  }
  &.staff-view th {
    min-width: 30%;
    word-wrap: anywhere;
  }
  td {
    word-wrap: anywhere;
  }
  td.fullAvailability, td.holdings-table {
    word-wrap: break-word;
  }
}
.callnumAndLocation .table, .table.holdings-table {
  td {
    word-wrap: break-word;
  }
}
// No wrapping for fines table in wide windows
@media (min-width: 992px) {
  .table.fines-table {
    td, th {
      word-wrap: normal;
    }
  }
}

/* ------ Responsive table for small screen size ------ */
@media screen and (max-width: 768px) {
  .table-responsive {
    border: none;
    thead, tfoot > tr > th {
      position: absolute;
      width: 1px;
      height: 1px;
      margin: -1px;
      padding: 0;
      overflow: hidden;
      clip: rect(0, 0, 0, 0);
      border: 0;
    }
    tbody > tr {
      display: block;
      margin-bottom: $line-height-computed;
      border-left: 1px solid $table-border-color;
      border-right: 1px solid $table-border-color;
      border-bottom: 4px solid $table-border-color;
    }
    td, tbody > tr > th {
      display: flex;
      align-items: first baseline;
      background: #fff;
      &:before {
        display: flex;
        flex-basis: 40%;
        flex-shrink: 0;
        font-weight: bold;
        content: attr(data-label);
      }
    }
    tbody > tr > td:nth-child(even) {
      background-color: $table-bg-accent;
    }
    tfoot > tr > td {
      border-top: none;
    }
  }
}

/* ------ Visualization View ------ */
.node {
  position: absolute;
  box-sizing: content-box;
  margin: -1px;
  overflow: hidden;
  font: 10px sans-serif;
  line-height: 12px;
  border: 1px solid #fff;
}
.node div {margin-top: 0px;}
.toplevel {border: 2px solid #000;}
.node .label {
  position: absolute;
  bottom: 0;
  left: 0;
  min-height: 1px;
  padding: 2px 4px;
  font-size: 85%;
  background-color: rgba(0,0,0,.5);
  border-radius: 0;
  text-shadow: none;
}
.notalabel {color: #000;}
#viz-instructions {padding-top: 600px;}

span[class^="services-"],
span[class*=" services-"] span::before { content: ", "; }
span[class^="services-"],
span[class*=" services-"] span:first-of-type::before { content: ""; }

/* --- extended holdings --- */

div.holding-details {
    display: flex;

    .holding-field {
        flex: 1 1 0;
        padding-left: 0.5rem;
        padding-right: 0.5rem;
    }

    .holding-field.barcode,
    .holding-field.place-hold,
    .holding-field.storage-retrieval,
    .holding-field.ill-request,
    .holding-field.recall {
        flex: 1 1 0;
    }

    .holding-field.availability{
        flex: 2 1 0;
    }

    .due-date:before {
        content: "\2013";
        padding-right: 0.3em;
    }

    .due-date {
        white-space: nowrap;
    }
}

div.holding-notes {
    padding-left: 0.5rem;
    padding-right: 0.5rem;
}

.odbrand {
  padding: 7px;
}

.od_download {
    width: 100%;
    border-width: 0px;
    height: 450px;
}

.oauth2-prompt {
  ul {
    margin-top: 1rem;
  }
  .oauth2-ils-selection {
    margin-top: 1rem;
    margin-bottom: 1rem;

    form {
      margin-top: 1rem;
    }
  }
}

/* --- Cookie Consent --- */
.show--preferences #cc-main .cc--anim .pm-overlay {
  opacity: $modal-backdrop-opacity;
}

#cc-main {
  a {
    &:hover {
      color: $link-hover-color;
      text-decoration: $link-hover-decoration;
      background-size: 0%;
    }
  }

  .cc--anim .cm__close,
  .cc--anim .cm__btn,
  .pm__btn {
    transition: none;
  }
  .cm--bar .cm__btn, .pm__btn {
    font-size: 14px;
  }
  .cm--bar .cm__btn {
    flex: none;
  }

  .pm__section--expandable .pm__section-arrow {
    background: none;
  }

  .pm__section--toggle {
    background: transparent;
  }
}

/* --- Help menu --- */
.HelpMenu {
  list-style-type: none;
  margin-bottom: 1rem;
  padding: 0;
}

/* --- Pagination --- */
.pagination {
  flex: 1 1 100%;
  flex-wrap: wrap;
  justify-content: center;
  margin: 24px 0;
}

/* --- Rating --- */
.rating__icon--star {
  width: 0.5rem;
}

/* --- Confirm --- */
.confirmDialog form {
  margin-right: 0.5rem;
}<|MERGE_RESOLUTION|>--- conflicted
+++ resolved
@@ -477,17 +477,6 @@
   min-width: 200px;
 }
 
-<<<<<<< HEAD
-// Reduce the gap between the text and dropdown button:
-#account-home-nav.dropdown {
-  > .nav-link:not(.account-dropdown-toggle) {
-    padding-right: calc(var(--bs-navbar-nav-link-padding-x) / 2);
-
-    body.rtl & {
-      padding-left: calc(var(--bs-navbar-nav-link-padding-x) / 2);
-      padding-right: inherit;
-    }
-=======
 .preferred-library-selection th {
   vertical-align: middle;
 }
@@ -499,11 +488,15 @@
   align-items: baseline;
 }
 
-.logoutOptions.with-dropdown a { padding-right: .5rem; }
-#login-dropdown {
-  a {
-    margin-right: .5rem;
->>>>>>> aeaa37b4
+// Reduce the gap between the text and dropdown button:
+#account-home-nav.dropdown {
+  > .nav-link:not(.account-dropdown-toggle) {
+    padding-right: calc(var(--bs-navbar-nav-link-padding-x) / 2);
+
+    body.rtl & {
+      padding-left: calc(var(--bs-navbar-nav-link-padding-x) / 2);
+      padding-right: inherit;
+    }
   }
 
   > a.nav-link.account-dropdown-toggle {
