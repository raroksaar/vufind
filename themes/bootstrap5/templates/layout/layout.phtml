--- conflicted
+++ resolved
@@ -58,36 +58,17 @@
       // Collect small scripts together and append as one block:
       $appendScripts = [];
 
-<<<<<<< HEAD
       $themeConfig = $this->themeConfig();
       if (!empty($themeConfig['stickyElements'])) {
-        $this->headScript()->appendFile('sticky_elements.js');
-=======
-      if (!empty($this->themeConfig()['stickyElements'])) {
         $this->assetManager()->appendScriptLink('sticky_elements.js');
->>>>>>> aba6a269
       }
 
       if (!isset($this->renderingError)) {
         // Deal with cart stuff:
         $cart = $this->cart();
         if ($cart->isActive()) {
-<<<<<<< HEAD
-          $this->headScript()->appendFile('vendor/js.cookie.js');
-          $this->headScript()->appendFile('cart.js');
-=======
           $this->assetManager()->appendScriptLink('vendor/js.cookie.js');
           $this->assetManager()->appendScriptLink('cart.js');
-          if ($domain = $cart->getCookieDomain()) {
-            $appendScripts[] = 'VuFind.cart.setDomain("' . $domain . '");';
-          }
-          if ($cookiePath = $cart->getCookiePath()) {
-            $appendScripts[] = 'VuFind.cart.setCookiePath("' . $cookiePath . '");';
-          }
-          if ($cookieSameSite = $cart->getCookieSameSite()) {
-            $appendScripts[] = 'VuFind.cart.setCookieSameSite("' . $cookieSameSite . '");';
-          }
->>>>>>> aba6a269
         }
         $this->assetManager()->prependScriptString(
             'var userIsLoggedIn = ' . ($this->auth()->getIdentity() ? 'true' : 'false') . ';'
@@ -152,15 +133,7 @@
         $appendScripts[] = 'VuFind.lightbox.child = ' . $lightboxChild . ';';
       }
 
-<<<<<<< HEAD
-      $this->headScript()->appendScript(implode("\n", $appendScripts));
-=======
       $this->assetManager()->appendScriptString(implode("\n", $appendScripts));
-
-      if ($this->config()->ajaxCoversEnabled()) {
-        $this->assetManager()->appendScriptFile('covers.js');
-      }
->>>>>>> aba6a269
     ?>
     <?=$this->cookieConsent()->render()?>
     <?=$this->assetManager()->outputHeaderAssets()?>
