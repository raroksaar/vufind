<?php
  $view = $currentSearch['view'];
  $results = $view->results;
  $params = $results->getParams();
  $lookfor = $results->getUrlQuery()->isQuerySuppressed() ? '' : $params->getDisplayQuery();
  $recordTotal = $results->getResultTotal();

  // More link should use default limit, not custom limit:
  $moreUrl = $this->url($params->getOptions()->getSearchAction()) . $results->getUrlQuery()->setPage(1)->setLimit($params->getOptions()->getDefaultLimit());

  // Advanced search link
  $advancedSearchAction = ($currentSearch['advanced_link_bottom'] ?? false)
    ? $params->getOptions()->getAdvancedSearchAction() : false;
  $advancedSearchUrl = $advancedSearchAction
    ? $this->url($advancedSearchAction, [], ['query' => ['sid' => $results->getSearchId()]])
    : false;

  // Generate JS code that will move a given recommendation module over to the sidebar
  $generateMoveRecommendationToSidebarJavascript = function ($recommendationClass) {
    return <<<JS
        function addRecommendation_$recommendationClass() {
          const recommendationContainer = document.querySelector('#search-sidebar .recommendation_container__$recommendationClass');
          if (!recommendationContainer) {
            console.error("Cannot find recommendation container for $recommendationClass");
            return;
          }

          const recommendation = document.getElementById('recommendation__$recommendationClass');
          if (!recommendation) {
            console.error("Cannot find recommendation for $recommendationClass");
            return;
          }

          recommendationContainer.append(recommendation);
          recommendation.style.display = 'inherit';
        }

        if (document.readyState != 'loading') {
          addRecommendation_$recommendationClass();
        } else {
          document.addEventListener('DOMContentLoaded', addRecommendation_$recommendationClass);
        }
        JS;
  };

  // Update result counts (and, if necessary, href attributes) in jump links
  $classId = $this->escapeHtml($domId ?? 'combined_' . $searchClassId);
  $jsMoreUrl = $this->escapeJs(html_entity_decode($moreUrl));
  $countsJs = <<<JS
      function updateJumpLink_$classId() {
        const combinedJumpLinks = document.querySelector('.combined-jump-links');
        const linkContainer = combinedJumpLinks?.querySelector('.$classId');
        if (linkContainer) {
          let count = $recordTotal;
          count = count.toLocaleString();
          const spanText = document.createTextNode('(' + count + ')');
          const totalSpan = document.createElement('span');
          totalSpan.className = 'record-total';
          totalSpan.append(spanText);
          linkContainer.append(totalSpan);
          linkContainer.style.display = "inline";
          const link = linkContainer.querySelector('a');
          if (link.dataset.linkMode === 'link') {
            link.href = "$jsMoreUrl";
          };
          combinedJumpLinks.style.visibility = "inherit";
        }
      }

      if (document.readyState != 'loading') {
        updateJumpLink_$classId();
      }
      else {
        document.addEventListener('DOMContentLoaded', updateJumpLink_$classId);
      }
      JS;
?>
<?=$this->assetManager()->outputInlineScriptString($countsJs)?>

<?php if ($currentSearch['more_link'] ?? false): ?>
  <div class="float-end">
    <a href="<?=$moreUrl?>" class="btn btn-link icon-link">
      <?=$this->icon('options', 'icon-link__icon') ?>
      <span class="icon-link__label"><?=$this->transEsc('More options')?></span>
    </a>
  </div>
  <h2><a href="<?=$moreUrl?>"><?=$this->transEsc($currentSearch['label'])?></a></h2>
<?php else: ?>
  <h2><?=$this->transEsc($currentSearch['label'])?></h2>
<?php endif; ?>
<?php if (isset($currentSearch['sublabel'])): ?>
  <p><i><?=$this->transEsc($currentSearch['sublabel'])?></i></p>
<?php endif; ?>

<?php $permission = $currentSearch['permission'] ?? null ?>
<?php if (isset($permission) && !$this->permission()->allowDisplay($permission)): ?>
  <?php if ($block = $this->permission()->getAlternateContent($permission)): ?>
    <?=$block?>
  <?php endif; ?>
  <?php return; // if permission is denied, don't render the rest of the template! ?>
<?php endif; ?>

<div class="clearfix">
  <div class="float-start help-block">
    <?php if ($recordTotal > 0): ?>
      <?php foreach (($top = $results->getRecommendations('top')) as $current): ?>
        <?=$this->recommend($current)?>
      <?php endforeach; ?>
      <?php foreach (($results->getRecommendations('side')) as $current):
        $recommendationClass = str_replace('\\', '_', $current::class);
        $recommendationJs = $generateMoveRecommendationToSidebarJavascript($recommendationClass);
        ?>
        <?=$this->assetManager()->outputInlineScriptString($recommendationJs)?>
        <div id="recommendation__<?=$recommendationClass?>" style="display: none;">
          <?=$this->recommend($current)?>
        </div>
      <?php endforeach; ?>
      <?=
        $this->context()->renderInContext(
            'search/controls/showing.phtml',
            compact('lookfor', 'recordTotal', 'params', 'results')
        );
      ?>
    <?php else: ?>
      <h3><?=$this->transEsc('nohit_heading')?></h3>
    <?php endif; ?>
  </div>
</div>
<?php /* End Listing Options */ ?>

<<<<<<< HEAD
<?php if ($results->getOptions()->showRestrictedViewWarning() && $results->isRestrictedView()): ?>
  <?=$this->render('error/restrictedViewWarning.phtml')?>
<?php endif; ?>

<?php foreach($this->extraErrors ?? [] as $error): ?>
=======
<?php foreach ($this->extraErrors ?? [] as $error): ?>
>>>>>>> 27bc2e0f
  <div class="alert alert-danger"><?=$this->transEsc($error)?></div>
<?php endforeach; ?>

<?php if ($recordTotal < 1): ?>
  <p class="alert alert-danger">
    <?=$this->slot('empty-message')->get($this->translate('nohit_lookfor_html', ['%%lookfor%%' => $this->escapeHtml($lookfor)])); ?>
  </p>
  <?php if (isset($view->parseError)): ?>
    <p class="alert alert-danger"><?=$this->transEsc('nohit_parse_error')?></p>
  <?php endif; ?>
  <?php foreach (($top = $results->getRecommendations('top')) as $current): ?>
    <?=$this->recommend($current)?>
  <?php endforeach; ?>
  <?php foreach ($results->getRecommendations('noresults') as $current): ?>
    <?php if (!in_array($current, $top)): ?>
      <?=$this->recommend($current)?>
    <?php endif; ?>
  <?php endforeach; ?>
  <?php foreach ($results->getRecommendations('noresults_side') as $current): ?>
    <?php if (!in_array($current, $top)):
      $recommendationClass = str_replace('\\', '_', $current::class);
      $recommendationJs = $generateMoveRecommendationToSidebarJavascript($recommendationClass);
      ?>
      <?=$this->assetManager()->outputInlineScriptString($recommendationJs)?>
      <div id="recommendation__<?=$recommendationClass?>" style="display: none;">
        <?=$this->recommend($current)?>
      </div>
    <?php endif; ?>
  <?php endforeach; ?>
<?php else: ?>
  <?php
    $viewType = in_array('list', array_keys($params->getViewList()))
      ? 'list' : $params->getView();
    $viewParams = [
      'results' => $results,
      'request' => $view->request,
      'params' => $params,
      'excludeResultIds' => true, // Don't add id attributes to results to avoid duplicates
      'combined' => true, // Flag that we're in combined mode; may be useful to customize template behavior
    ];
  ?>
  <?=$this->render('search/list-' . $viewType . '.phtml', $viewParams)?>
  <?php if ($currentSearch['more_link'] ?? false): ?>
    <p class="more_link_bottom">
      <a class="icon-link" href="<?=$moreUrl?>">
        <span class="icon-link__label"><?=$this->transEsc($currentSearch['more_link'])?></span>
        <?=$this->icon('more', 'icon-link__icon') ?>
      </a>
    </p>
  <?php endif; ?>
  <?php if ($advancedSearchUrl): ?>
    <p class="advanced_link_bottom">
      <a class="icon-link" href="<?=$advancedSearchUrl?>">
        <span class="icon-link__label"><?=$this->transEsc($currentSearch['advanced_link_bottom'])?></span>
        <?=$this->icon('more', 'icon-link__icon') ?>
      </a>
    </p>
  <?php endif; ?>
<?php endif; ?><|MERGE_RESOLUTION|>--- conflicted
+++ resolved
@@ -128,15 +128,11 @@
 </div>
 <?php /* End Listing Options */ ?>
 
-<<<<<<< HEAD
 <?php if ($results->getOptions()->showRestrictedViewWarning() && $results->isRestrictedView()): ?>
   <?=$this->render('error/restrictedViewWarning.phtml')?>
 <?php endif; ?>
 
-<?php foreach($this->extraErrors ?? [] as $error): ?>
-=======
 <?php foreach ($this->extraErrors ?? [] as $error): ?>
->>>>>>> 27bc2e0f
   <div class="alert alert-danger"><?=$this->transEsc($error)?></div>
 <?php endforeach; ?>
 
