<?=$this->piwik()?>
<?=$this->matomo(['context' => 'accordion'])?>
<?=$this->googleanalytics()?>
<?php
  $this->defaultTab = strtolower($this->defaultTab);
  $idSuffixEsc = $this->escapeHtmlAttr(md5($this->driver->getUniqueId() . '|' . $this->driver->getSourceIdentifier()));
  $parentIdEsc = 'accordion_' . $idSuffixEsc;
?>

<div class="list-tabs panel-group" id="<?=$parentIdEsc?>" role="tablist">
  <?php $coreMetadata = $this->record($this->driver)->getCoreMetadata(); ?>
  <?php if (!empty($coreMetadata)): ?>
    <div class="panel panel-default">
      <div id="information_<?=$idSuffixEsc?>" class="list-tab-toggle panel-heading loaded" data-bs-toggle="collapse" data-bs-target="#information_<?=$idSuffixEsc?>-content" role="tab">
        <h4 class="panel-title">
          <a class="accordion-toggle">
            <?=$this->translate('ajaxview_label_information') ?>
          </a>
        </h4>
      </div>
<<<<<<< HEAD
      <div id="information_<?=$idSuffixEsc?>-content" class="panel-collapse collapse<?php if ($this->defaultTab === 'information'): ?> show<?php endif; ?>">
=======
      <div id="information_<?=$idSuffixEsc?>-content" class="panel-collapse collapse<?php if ($this->defaultTab === 'information'): ?> in<?php endif; ?>" data-bs-parent="#<?=$parentIdEsc?>">
>>>>>>> 38d63eda
        <div class="list-tab-content record panel-body">
          <input type="hidden" value="<?=$this->escapeHtmlAttr($this->driver->getUniqueId())?>" class="hiddenId" id="record_id_<?=$idSuffixEsc?>">
          <input type="hidden" value="<?=$this->escapeHtmlAttr($this->driver->getSourceIdentifier()) ?>" class="hiddenSource">
          <?=$coreMetadata ?>
        </div>
      </div>
    </div>
  <?php endif; ?>

  <?php $toolbar = $this->record($this->driver)->getToolbar(); ?>
  <?php if (!empty($toolbar)): ?>
    <div class="panel panel-default">
      <div id="tools_<?=$idSuffixEsc?>" class="list-tab-toggle panel-heading loaded" data-bs-toggle="collapse" data-bs-target="#tools_<?=$idSuffixEsc?>-content" role="tab">
        <h4 class="panel-title">
          <a class="accordion-toggle">
            <?=$this->translate('ajaxview_label_tools') ?>
          </a>
        </h4>
      </div>
<<<<<<< HEAD
      <div id="tools_<?=$idSuffixEsc?>-content" class="panel-collapse collapse<?php if ($this->defaultTab === 'tools'): ?> show<?php endif; ?>">
=======
      <div id="tools_<?=$idSuffixEsc?>-content" class="panel-collapse collapse<?php if ($this->defaultTab === 'tools'): ?> in<?php endif; ?>" data-bs-parent="#<?=$parentIdEsc?>">
>>>>>>> 38d63eda
        <div class="list-tab-content panel-body">
          <?=$toolbar ?>
        </div>
      </div>
    </div>
  <?php endif; ?>

  <?php $relatedList = $this->related()->getList($this->driver); ?>
  <?php if ($relatedList != null): ?>
    <div class="panel panel-default">
      <div id="related_<?=$idSuffixEsc?>" class="list-tab-toggle panel-heading loaded" data-bs-toggle="collapse" data-bs-target="#related_<?=$idSuffixEsc?>-content" role="tab">
        <h4 class="panel-title">
          <a class="accordion-toggle">
            <?=$this->transEsc('Related Items')?>
          </a>
        </h4>
      </div>
<<<<<<< HEAD
      <div id="related_<?=$idSuffixEsc?>-content" class="panel-collapse collapse<?php if ($this->defaultTab === 'related'): ?> show<?php endif; ?>">
=======
      <div id="related_<?=$idSuffixEsc?>-content" class="panel-collapse collapse<?php if ($this->defaultTab === 'related'): ?> in<?php endif; ?>" data-bs-parent="#<?=$parentIdEsc?>">
>>>>>>> 38d63eda
        <div class="list-tab-content panel-body">
          <?php foreach ($relatedList as $current): ?>
            <?=$this->related()->render($current)?>
          <?php endforeach; ?>
        </div>
      </div>
    </div>
  <?php endif; ?>
  <?php if (count($this->tabs) > 0): ?>
    <?php foreach ($this->tabs as $tab => $obj): ?>
      <?php // add current tab to breadcrumbs if applicable:
        $desc = $obj->getDescription();
        $tab_classes = [];
        if (!$obj->isVisible()) {
          $tab_classes[] = 'hidden';
        }
        if (!$obj->supportsAjax()) {
          $tab_classes[] = 'noajax';
        }
        if ($this->defaultTab === strtolower($tab)) {
          $tab_classes[] = 'default';
        }
      ?>
      <div class="panel panel-default <?=implode(' ', $tab_classes) ?>">
        <div id="<?=$this->escapeHtmlAttr(strtolower($tab))?>_<?=$idSuffixEsc?>" class="list-tab-toggle panel-heading" data-bs-toggle="collapse" data-bs-target="#<?=strtolower($tab)?>_<?=$idSuffixEsc?>-content"<?php if ($obj->supportsAjax() && in_array($tab, $this->backgroundTabs)):?> data-background<?php endif ?>>
          <h4 class="panel-title">
            <a class="accordion-toggle" data-href="<?=$this->escapeHtmlAttr($this->recordLinker()->getTabUrl($this->driver, $tab))?>#tabnav"><?=$this->transEsc($desc) ?></a>
          </h4>
        </div>
<<<<<<< HEAD
        <div id="<?=$this->escapeHtmlAttr(strtolower($tab))?>_<?=$idSuffixEsc?>-content" class="list-tab-content panel-collapse collapse<?php if ($this->defaultTab === strtolower($tab)): ?> show<?php endif; ?>"></div>
=======
        <div id="<?=$this->escapeHtmlAttr(strtolower($tab))?>_<?=$idSuffixEsc?>-content" class="list-tab-content panel-collapse collapse<?php if ($this->defaultTab === strtolower($tab)): ?> in<?php endif; ?>" data-bs-parent="#<?=$parentIdEsc?>"></div>
>>>>>>> 38d63eda
      </div>
    <?php endforeach; ?>
  <?php endif; ?>
</div><|MERGE_RESOLUTION|>--- conflicted
+++ resolved
@@ -18,11 +18,7 @@
           </a>
         </h4>
       </div>
-<<<<<<< HEAD
-      <div id="information_<?=$idSuffixEsc?>-content" class="panel-collapse collapse<?php if ($this->defaultTab === 'information'): ?> show<?php endif; ?>">
-=======
-      <div id="information_<?=$idSuffixEsc?>-content" class="panel-collapse collapse<?php if ($this->defaultTab === 'information'): ?> in<?php endif; ?>" data-bs-parent="#<?=$parentIdEsc?>">
->>>>>>> 38d63eda
+      <div id="information_<?=$idSuffixEsc?>-content" class="panel-collapse collapse<?php if ($this->defaultTab === 'information'): ?> show<?php endif; ?>" data-bs-parent="#<?=$parentIdEsc?>">
         <div class="list-tab-content record panel-body">
           <input type="hidden" value="<?=$this->escapeHtmlAttr($this->driver->getUniqueId())?>" class="hiddenId" id="record_id_<?=$idSuffixEsc?>">
           <input type="hidden" value="<?=$this->escapeHtmlAttr($this->driver->getSourceIdentifier()) ?>" class="hiddenSource">
@@ -42,11 +38,7 @@
           </a>
         </h4>
       </div>
-<<<<<<< HEAD
-      <div id="tools_<?=$idSuffixEsc?>-content" class="panel-collapse collapse<?php if ($this->defaultTab === 'tools'): ?> show<?php endif; ?>">
-=======
-      <div id="tools_<?=$idSuffixEsc?>-content" class="panel-collapse collapse<?php if ($this->defaultTab === 'tools'): ?> in<?php endif; ?>" data-bs-parent="#<?=$parentIdEsc?>">
->>>>>>> 38d63eda
+      <div id="tools_<?=$idSuffixEsc?>-content" class="panel-collapse collapse<?php if ($this->defaultTab === 'tools'): ?> show<?php endif; ?>" data-bs-parent="#<?=$parentIdEsc?>">
         <div class="list-tab-content panel-body">
           <?=$toolbar ?>
         </div>
@@ -64,11 +56,7 @@
           </a>
         </h4>
       </div>
-<<<<<<< HEAD
-      <div id="related_<?=$idSuffixEsc?>-content" class="panel-collapse collapse<?php if ($this->defaultTab === 'related'): ?> show<?php endif; ?>">
-=======
-      <div id="related_<?=$idSuffixEsc?>-content" class="panel-collapse collapse<?php if ($this->defaultTab === 'related'): ?> in<?php endif; ?>" data-bs-parent="#<?=$parentIdEsc?>">
->>>>>>> 38d63eda
+      <div id="related_<?=$idSuffixEsc?>-content" class="panel-collapse collapse<?php if ($this->defaultTab === 'related'): ?> show<?php endif; ?>" data-bs-parent="#<?=$parentIdEsc?>">
         <div class="list-tab-content panel-body">
           <?php foreach ($relatedList as $current): ?>
             <?=$this->related()->render($current)?>
@@ -98,11 +86,7 @@
             <a class="accordion-toggle" data-href="<?=$this->escapeHtmlAttr($this->recordLinker()->getTabUrl($this->driver, $tab))?>#tabnav"><?=$this->transEsc($desc) ?></a>
           </h4>
         </div>
-<<<<<<< HEAD
-        <div id="<?=$this->escapeHtmlAttr(strtolower($tab))?>_<?=$idSuffixEsc?>-content" class="list-tab-content panel-collapse collapse<?php if ($this->defaultTab === strtolower($tab)): ?> show<?php endif; ?>"></div>
-=======
-        <div id="<?=$this->escapeHtmlAttr(strtolower($tab))?>_<?=$idSuffixEsc?>-content" class="list-tab-content panel-collapse collapse<?php if ($this->defaultTab === strtolower($tab)): ?> in<?php endif; ?>" data-bs-parent="#<?=$parentIdEsc?>"></div>
->>>>>>> 38d63eda
+        <div id="<?=$this->escapeHtmlAttr(strtolower($tab))?>_<?=$idSuffixEsc?>-content" class="list-tab-content panel-collapse collapse<?php if ($this->defaultTab === strtolower($tab)): ?> show<?php endif; ?>" data-bs-parent="#<?=$parentIdEsc?>"></div>
       </div>
     <?php endforeach; ?>
   <?php endif; ?>
