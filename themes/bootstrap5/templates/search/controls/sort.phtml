<?php
  $list = $this->params->getSortList();
  $listCount = count($list);
?>
<?php if ($listCount > 0): ?>
  <form class="search-sort" action="<?=$this->currentPath()?>" method="get" name="sort">
    <?=$this->results->getUrlQuery()->asHiddenFields(['sort' => '/.*/', 'page' => '/.*/']);?>
    <label for="sort_options_1"><?=$this->transEsc('Sort')?></label>
<<<<<<< HEAD
    <select id="sort_options_1" name="sort" class="jumpMenu form-select">
=======
    <select id="sort_options_1" name="sort" class="jumpMenu form-control"<?=$listCount === 1 ? ' disabled' : ''?>>
>>>>>>> f066aba0
      <?php foreach ($list as $sortType => $sortData): ?>
        <option value="<?=$this->escapeHtmlAttr($sortType)?>"<?=$sortData['selected'] ? ' selected="selected"' : ''?><?=$sortData['default'] ? ' data-default' : ''?>><?=$this->transEsc($sortData['desc'])?></option>
      <?php endforeach; ?>
    </select>
    <noscript><input type="submit" class="btn btn-default" value="<?=$this->transEscAttr('Set')?>"></noscript>
  </form>
<?php endif; ?><|MERGE_RESOLUTION|>--- conflicted
+++ resolved
@@ -6,11 +6,7 @@
   <form class="search-sort" action="<?=$this->currentPath()?>" method="get" name="sort">
     <?=$this->results->getUrlQuery()->asHiddenFields(['sort' => '/.*/', 'page' => '/.*/']);?>
     <label for="sort_options_1"><?=$this->transEsc('Sort')?></label>
-<<<<<<< HEAD
-    <select id="sort_options_1" name="sort" class="jumpMenu form-select">
-=======
-    <select id="sort_options_1" name="sort" class="jumpMenu form-control"<?=$listCount === 1 ? ' disabled' : ''?>>
->>>>>>> f066aba0
+    <select id="sort_options_1" name="sort" class="jumpMenu form-select"<?=$listCount === 1 ? ' disabled' : ''?>>
       <?php foreach ($list as $sortType => $sortData): ?>
         <option value="<?=$this->escapeHtmlAttr($sortType)?>"<?=$sortData['selected'] ? ' selected="selected"' : ''?><?=$sortData['default'] ? ' data-default' : ''?>><?=$this->transEsc($sortData['desc'])?></option>
       <?php endforeach; ?>
