--- conflicted
+++ resolved
@@ -67,13 +67,6 @@
         <? endforeach; ?>
       </div>
     <? endif; ?>
-<<<<<<< HEAD
-    <h4><?=$this->transEsc("Search Tips")?></h4>
-    <ul class="nav nav-list">
-      <li><a href="<?=$this->url('help-home')?>?topic=advsearch" class="help-link" title="<?=$this->transEsc('Help with Advanced Search')?>"><?=$this->transEsc("Help with Advanced Search")?></a></li>
-      <li><a href="<?=$this->url('help-home')?>?topic=search" class="help-link" title="<?=$this->transEsc('Help with Search Operators')?>"><?=$this->transEsc("Help with Search Operators")?></a></li>
-    </ul>
-=======
     <div class="sidegroup">
       <h4><?=$this->transEsc("Search Tips")?></h4>
       <ul class="nav nav-list">
@@ -81,6 +74,5 @@
         <li><a href="<?=$this->url('help-home')?>?topic=search" class="help-link" title="<?=$this->transEsc('Help with Search Operators')?>"><?=$this->transEsc("Help with Search Operators")?></a></li>
       </ul>
     </div>
->>>>>>> 1e938ac6
   </div>
 </form>