<?php
return array(
    'extends' => 'root',
    'less' => array(
        //'style.less' // imports screen, print
    ),
    'sass' => array(
        'style.scss' // imports screen, print
    ),
    'css' => array(
<<<<<<< HEAD
        'font/font-awesome.min.css',
        'font/font-awesome-ie7.min.css',
        'slider.css'
=======
        'bootstrap.min.css',
        'bootstrap-responsive.min.css',
        'font-awesome.css',
        'font-awesome-ie7.min.css',
        'slider.css',
        'screen.css',
        'bootstrap-custom.css',
        'print.css:print'
>>>>>>> 041b4e3c
    ),
    'js' => array(
        'core/jquery.min.js',
        'core/bootstrap.min.js',
        'common.js',
        'lightbox.js',
        'rc4.js'
    ),
    'favicon' => 'vufind-favicon.ico',
    'helpers' => array(
        'factories' => array(
            'flashmessages' => 'VuFind\View\Helper\Bootstrap\Factory::getFlashmessages',
            'layoutclass' => 'VuFind\View\Helper\Bootstrap\Factory::getLayoutClass',
        ),
        'invokables' => array(
            'highlight' => 'VuFind\View\Helper\Bootstrap\Highlight',
            'search' => 'VuFind\View\Helper\Bootstrap\Search',
            'vudl' => 'VuDL\View\Helper\Bootstrap\VuDL',
        )
    )
);<|MERGE_RESOLUTION|>--- conflicted
+++ resolved
@@ -8,20 +8,9 @@
         'style.scss' // imports screen, print
     ),
     'css' => array(
-<<<<<<< HEAD
         'font/font-awesome.min.css',
         'font/font-awesome-ie7.min.css',
         'slider.css'
-=======
-        'bootstrap.min.css',
-        'bootstrap-responsive.min.css',
-        'font-awesome.css',
-        'font-awesome-ie7.min.css',
-        'slider.css',
-        'screen.css',
-        'bootstrap-custom.css',
-        'print.css:print'
->>>>>>> 041b4e3c
     ),
     'js' => array(
         'core/jquery.min.js',
