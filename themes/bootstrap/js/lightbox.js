--- conflicted
+++ resolved
@@ -1,8 +1,4 @@
-<<<<<<< HEAD
 /*global deparam, htmlEncode, path, rc4Encrypt, refreshCommentList, vufindString */
-=======
-/*global checkSaveStatuses, console, deparam, extractSource, getFullCartItems, hexEncode, htmlEncode, path, rc4Encrypt, refreshCommentList, vufindString */
->>>>>>> b60a354d
 
 var lastLightboxURL,lastLightboxPOST; // Replacement for empty form actions
 var lightboxShown = false; // is the lightbox deployed?
