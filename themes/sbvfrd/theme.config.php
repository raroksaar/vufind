--- conflicted
+++ resolved
@@ -1,5 +1,4 @@
 <?php
-$test = "";
 return array(
     'extends' => 'bootstrap3',
 
@@ -29,21 +28,6 @@
       //  'jquery/plugin/jquery.validate.min.js',
       //  'jquery/plugin/jquery.hoverintent.js',
         'jquery/plugin/loadmask/jquery.loadmask.js',
-<<<<<<< HEAD
-        'jquery/plugin/jquery.form.min.js',
-        'jquery/plugin/jquery.base64.js',
-
-        'swissbib-jq-plugins/hint.js',
-        'swissbib-jq-plugins/menunav.js',
-        'swissbib-jq-plugins/info.js',
-        'swissbib-jq-plugins/info.rollover.js',
-        'swissbib-jq-plugins/toggler.js',
-        'swissbib-jq-plugins/checker.js',
-        'swissbib-jq-plugins/dropdown.js',
-        'swissbib-jq-plugins/tabbed.js',
-        'swissbib-jq-plugins/enhancedsearch.js',
-        'swissbib-jq-plugins/extended.ui.autocomplete.js',
-=======
       //  'jquery/plugin/jquery.form.min.js',
        //  von Nose erstellt  - noch benötigt?
       //  'swissbib-jq-plugins/hint.js',
@@ -60,7 +44,6 @@
       //  'swissbib-jq-plugins/enhancedsearch.js',
         //scheint durch eine A
       //  'swissbib-jq-plugins/extended.ui.autocomplete.js',
->>>>>>> dd3205d3
         '../themes/bootstrap3/js/vendor/jsTree/jstree.min.js',
 
         'swissbib/swissbib.js',
@@ -93,6 +76,5 @@
         'invokables' => array(
             'translate' => 'Swissbib\VuFind\View\Helper\Root\Translate',
         )
-
     )
 );