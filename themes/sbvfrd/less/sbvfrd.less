--- conflicted
+++ resolved
@@ -1,5 +1,4 @@
 @import url(http://fonts.googleapis.com/css?family=Open+Sans:400,600,700);
-
 
 * {
   font-family: 'Open Sans', sans-serif;
@@ -67,31 +66,17 @@
 }
 
 /* btn styles */
-.btn-primary,
+.btn-primary, 
 .pager li & > a,
 .pager li & > span,
 .pager li & > a:hover,
 .pager li & > a:focus {
-<<<<<<< HEAD
-  color: #fff;
-  background-color: @link-color;
-  border-color: @link-color;
-  border-radius: 2px;
-  text-decoration: none;
-}
-
-.btn-primary:hover, .btn-primary:active, .btn-primary:focus {
-  background-color: #fff;
-  border-color: #fff;
-  color: @link-color;
-=======
   .mixin-btn-primary;
 }
 
 .btn-primary:hover, .btn-primary:active, .btn-primary:focus,
 .btn-default:hover, .btn-default:active, .btn-default:focus {
   .mixin-btn-primary-active;
->>>>>>> 22c37f66
 }
 
 a.btn-link:before {
@@ -142,7 +127,7 @@
 
   .btn-link {
     background-color: transparent;
-    color: #fff;
+    color: @white;
   }
 
   .btn-link:hover {
@@ -259,7 +244,6 @@
     }
   }
 
-<<<<<<< HEAD
   .input-group {
     position: relative;
     width: 100%;
@@ -268,7 +252,8 @@
     .input-group-btn {
       position: relative;
 
-      .btn-primary {
+      .btn-primary,
+      .btn-default {
         min-width: 0;
         width: 37px;
         border-radius: 0 2px 2px 0;
@@ -277,17 +262,6 @@
         i {
           font-size: 16pt;
         }
-=======
-  .input-group-btn {
-    .btn-primary,
-    .btn-default {
-      min-width: 0;
-      width: 37px;
-      border-radius: 0 2px 2px 0;
-      padding: 5px 0;
-      i {
-        font-size: 16pt;
->>>>>>> 22c37f66
       }
     }
   }
@@ -346,7 +320,7 @@
       & > th {
         background: #3C4250;
         font-weight: 600;
-        color: #fff;
+        color: @white;
         border: none;
         border-right: 1px solid #222;
       }
@@ -461,9 +435,6 @@
 }
 
 .sidebar {
-<<<<<<< HEAD
-
-=======
   .badge {
     color: @font-color;
     font-weight: 600;
@@ -484,7 +455,6 @@
     color: @link-color;
     font-weight: 600;
   }
->>>>>>> 22c37f66
   h4 {
     font-size: 14px;
   }
@@ -514,21 +484,12 @@
   }
 }
 
-<<<<<<< HEAD
-=======
 .form-control {
   height: 28px;
   padding: 3px 6px;
   border-radius: 2px;
 }
 
-.navbar-form {
-  .form-control {
-    display: inline-block;
-  }
-}
-
->>>>>>> 22c37f66
 .twitter-typeahead {
   padding: 6px 0 8px;
   .tt-hint {
@@ -561,10 +522,10 @@
       }
     }
     & > li.active {
-      background-color: #265680;
-      border-color: #265680;
+      background-color: @link-color;
+      border-color: @link-color;
       & > a {
-        color: #fff;
+        color: @white;
       }
       & > ul {
         display: block;
